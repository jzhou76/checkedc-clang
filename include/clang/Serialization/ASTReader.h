//===- ASTReader.h - AST File Reader ----------------------------*- C++ -*-===//
//
//                     The LLVM Compiler Infrastructure
//
// This file is distributed under the University of Illinois Open Source
// License. See LICENSE.TXT for details.
//
//===----------------------------------------------------------------------===//
//
//  This file defines the ASTReader class, which reads AST files.
//
//===----------------------------------------------------------------------===//

#ifndef LLVM_CLANG_SERIALIZATION_ASTREADER_H
#define LLVM_CLANG_SERIALIZATION_ASTREADER_H

#include "clang/AST/DeclCXX.h"
#include "clang/AST/DeclObjC.h"
#include "clang/AST/DeclarationName.h"
#include "clang/AST/NestedNameSpecifier.h"
#include "clang/AST/OpenMPClause.h"
#include "clang/AST/TemplateBase.h"
#include "clang/AST/TemplateName.h"
#include "clang/AST/Type.h"
#include "clang/Basic/Diagnostic.h"
#include "clang/Basic/DiagnosticOptions.h"
#include "clang/Basic/IdentifierTable.h"
#include "clang/Basic/Module.h"
#include "clang/Basic/OpenCLOptions.h"
#include "clang/Basic/SourceLocation.h"
#include "clang/Basic/Version.h"
#include "clang/Lex/ExternalPreprocessorSource.h"
#include "clang/Lex/HeaderSearch.h"
#include "clang/Lex/PreprocessingRecord.h"
#include "clang/Lex/Token.h"
#include "clang/Sema/ExternalSemaSource.h"
#include "clang/Sema/IdentifierResolver.h"
#include "clang/Serialization/ASTBitCodes.h"
#include "clang/Serialization/ContinuousRangeMap.h"
#include "clang/Serialization/Module.h"
#include "clang/Serialization/ModuleFileExtension.h"
#include "clang/Serialization/ModuleManager.h"
#include "llvm/ADT/APFloat.h"
#include "llvm/ADT/APInt.h"
#include "llvm/ADT/APSInt.h"
#include "llvm/ADT/ArrayRef.h"
#include "llvm/ADT/DenseMap.h"
#include "llvm/ADT/DenseSet.h"
#include "llvm/ADT/IntrusiveRefCntPtr.h"
#include "llvm/ADT/MapVector.h"
#include "llvm/ADT/Optional.h"
#include "llvm/ADT/STLExtras.h"
#include "llvm/ADT/SetVector.h"
#include "llvm/ADT/SmallPtrSet.h"
#include "llvm/ADT/SmallVector.h"
#include "llvm/ADT/StringMap.h"
#include "llvm/ADT/StringRef.h"
#include "llvm/ADT/iterator.h"
#include "llvm/ADT/iterator_range.h"
#include "llvm/Bitcode/BitstreamReader.h"
#include "llvm/Support/Casting.h"
#include "llvm/Support/Endian.h"
#include "llvm/Support/MemoryBuffer.h"
#include "llvm/Support/Timer.h"
#include "llvm/Support/VersionTuple.h"
#include <cassert>
#include <cstddef>
#include <cstdint>
#include <ctime>
#include <deque>
#include <memory>
#include <set>
#include <string>
#include <utility>
#include <vector>

namespace clang {

class ASTConsumer;
class ASTContext;
class ASTDeserializationListener;
class ASTReader;
class ASTRecordReader;
class CXXTemporary;
class Decl;
class DeclaratorDecl;
class DeclContext;
class EnumDecl;
class Expr;
class FieldDecl;
class FileEntry;
class FileManager;
class FileSystemOptions;
class FunctionDecl;
class GlobalModuleIndex;
struct HeaderFileInfo;
class HeaderSearchOptions;
class LangOptions;
class LazyASTUnresolvedSet;
class MacroInfo;
class MemoryBufferCache;
class NamedDecl;
class NamespaceDecl;
class ObjCCategoryDecl;
class ObjCInterfaceDecl;
class PCHContainerReader;
class Preprocessor;
class PreprocessorOptions;
struct QualifierInfo;
class Sema;
class SourceManager;
class Stmt;
class SwitchCase;
class TargetOptions;
class TemplateParameterList;
class TypedefNameDecl;
class TypeSourceInfo;
class ValueDecl;
class VarDecl;

/// Abstract interface for callback invocations by the ASTReader.
///
/// While reading an AST file, the ASTReader will call the methods of the
/// listener to pass on specific information. Some of the listener methods can
/// return true to indicate to the ASTReader that the information (and
/// consequently the AST file) is invalid.
class ASTReaderListener {
public:
  virtual ~ASTReaderListener();

  /// Receives the full Clang version information.
  ///
  /// \returns true to indicate that the version is invalid. Subclasses should
  /// generally defer to this implementation.
  virtual bool ReadFullVersionInformation(StringRef FullVersion) {
    return FullVersion != getClangFullRepositoryVersion();
  }

  virtual void ReadModuleName(StringRef ModuleName) {}
  virtual void ReadModuleMapFile(StringRef ModuleMapPath) {}

  /// Receives the language options.
  ///
  /// \returns true to indicate the options are invalid or false otherwise.
  virtual bool ReadLanguageOptions(const LangOptions &LangOpts,
                                   bool Complain,
                                   bool AllowCompatibleDifferences) {
    return false;
  }

  /// Receives the target options.
  ///
  /// \returns true to indicate the target options are invalid, or false
  /// otherwise.
  virtual bool ReadTargetOptions(const TargetOptions &TargetOpts, bool Complain,
                                 bool AllowCompatibleDifferences) {
    return false;
  }

  /// Receives the diagnostic options.
  ///
  /// \returns true to indicate the diagnostic options are invalid, or false
  /// otherwise.
  virtual bool
  ReadDiagnosticOptions(IntrusiveRefCntPtr<DiagnosticOptions> DiagOpts,
                        bool Complain) {
    return false;
  }

  /// Receives the file system options.
  ///
  /// \returns true to indicate the file system options are invalid, or false
  /// otherwise.
  virtual bool ReadFileSystemOptions(const FileSystemOptions &FSOpts,
                                     bool Complain) {
    return false;
  }

  /// Receives the header search options.
  ///
  /// \returns true to indicate the header search options are invalid, or false
  /// otherwise.
  virtual bool ReadHeaderSearchOptions(const HeaderSearchOptions &HSOpts,
                                       StringRef SpecificModuleCachePath,
                                       bool Complain) {
    return false;
  }

  /// Receives the preprocessor options.
  ///
  /// \param SuggestedPredefines Can be filled in with the set of predefines
  /// that are suggested by the preprocessor options. Typically only used when
  /// loading a precompiled header.
  ///
  /// \returns true to indicate the preprocessor options are invalid, or false
  /// otherwise.
  virtual bool ReadPreprocessorOptions(const PreprocessorOptions &PPOpts,
                                       bool Complain,
                                       std::string &SuggestedPredefines) {
    return false;
  }

  /// Receives __COUNTER__ value.
  virtual void ReadCounter(const serialization::ModuleFile &M,
                           unsigned Value) {}

  /// This is called for each AST file loaded.
  virtual void visitModuleFile(StringRef Filename,
                               serialization::ModuleKind Kind) {}

  /// Returns true if this \c ASTReaderListener wants to receive the
  /// input files of the AST file via \c visitInputFile, false otherwise.
  virtual bool needsInputFileVisitation() { return false; }

  /// Returns true if this \c ASTReaderListener wants to receive the
  /// system input files of the AST file via \c visitInputFile, false otherwise.
  virtual bool needsSystemInputFileVisitation() { return false; }

  /// if \c needsInputFileVisitation returns true, this is called for
  /// each non-system input file of the AST File. If
  /// \c needsSystemInputFileVisitation is true, then it is called for all
  /// system input files as well.
  ///
  /// \returns true to continue receiving the next input file, false to stop.
  virtual bool visitInputFile(StringRef Filename, bool isSystem,
                              bool isOverridden, bool isExplicitModule) {
    return true;
  }

  /// Returns true if this \c ASTReaderListener wants to receive the
  /// imports of the AST file via \c visitImport, false otherwise.
  virtual bool needsImportVisitation() const { return false; }

  /// If needsImportVisitation returns \c true, this is called for each
  /// AST file imported by this AST file.
  virtual void visitImport(StringRef ModuleName, StringRef Filename) {}

  /// Indicates that a particular module file extension has been read.
  virtual void readModuleFileExtension(
                 const ModuleFileExtensionMetadata &Metadata) {}
};

/// Simple wrapper class for chaining listeners.
class ChainedASTReaderListener : public ASTReaderListener {
  std::unique_ptr<ASTReaderListener> First;
  std::unique_ptr<ASTReaderListener> Second;

public:
  /// Takes ownership of \p First and \p Second.
  ChainedASTReaderListener(std::unique_ptr<ASTReaderListener> First,
                           std::unique_ptr<ASTReaderListener> Second)
      : First(std::move(First)), Second(std::move(Second)) {}

  std::unique_ptr<ASTReaderListener> takeFirst() { return std::move(First); }
  std::unique_ptr<ASTReaderListener> takeSecond() { return std::move(Second); }

  bool ReadFullVersionInformation(StringRef FullVersion) override;
  void ReadModuleName(StringRef ModuleName) override;
  void ReadModuleMapFile(StringRef ModuleMapPath) override;
  bool ReadLanguageOptions(const LangOptions &LangOpts, bool Complain,
                           bool AllowCompatibleDifferences) override;
  bool ReadTargetOptions(const TargetOptions &TargetOpts, bool Complain,
                         bool AllowCompatibleDifferences) override;
  bool ReadDiagnosticOptions(IntrusiveRefCntPtr<DiagnosticOptions> DiagOpts,
                             bool Complain) override;
  bool ReadFileSystemOptions(const FileSystemOptions &FSOpts,
                             bool Complain) override;

  bool ReadHeaderSearchOptions(const HeaderSearchOptions &HSOpts,
                               StringRef SpecificModuleCachePath,
                               bool Complain) override;
  bool ReadPreprocessorOptions(const PreprocessorOptions &PPOpts,
                               bool Complain,
                               std::string &SuggestedPredefines) override;

  void ReadCounter(const serialization::ModuleFile &M, unsigned Value) override;
  bool needsInputFileVisitation() override;
  bool needsSystemInputFileVisitation() override;
  void visitModuleFile(StringRef Filename,
                       serialization::ModuleKind Kind) override;
  bool visitInputFile(StringRef Filename, bool isSystem,
                      bool isOverridden, bool isExplicitModule) override;
  void readModuleFileExtension(
         const ModuleFileExtensionMetadata &Metadata) override;
};

/// ASTReaderListener implementation to validate the information of
/// the PCH file against an initialized Preprocessor.
class PCHValidator : public ASTReaderListener {
  Preprocessor &PP;
  ASTReader &Reader;

public:
  PCHValidator(Preprocessor &PP, ASTReader &Reader)
      : PP(PP), Reader(Reader) {}

  bool ReadLanguageOptions(const LangOptions &LangOpts, bool Complain,
                           bool AllowCompatibleDifferences) override;
  bool ReadTargetOptions(const TargetOptions &TargetOpts, bool Complain,
                         bool AllowCompatibleDifferences) override;
  bool ReadDiagnosticOptions(IntrusiveRefCntPtr<DiagnosticOptions> DiagOpts,
                             bool Complain) override;
  bool ReadPreprocessorOptions(const PreprocessorOptions &PPOpts, bool Complain,
                               std::string &SuggestedPredefines) override;
  bool ReadHeaderSearchOptions(const HeaderSearchOptions &HSOpts,
                               StringRef SpecificModuleCachePath,
                               bool Complain) override;
  void ReadCounter(const serialization::ModuleFile &M, unsigned Value) override;

private:
  void Error(const char *Msg);
};

/// ASTReaderListenter implementation to set SuggestedPredefines of
/// ASTReader which is required to use a pch file. This is the replacement
/// of PCHValidator or SimplePCHValidator when using a pch file without
/// validating it.
class SimpleASTReaderListener : public ASTReaderListener {
  Preprocessor &PP;

public:
  SimpleASTReaderListener(Preprocessor &PP) : PP(PP) {}

  bool ReadPreprocessorOptions(const PreprocessorOptions &PPOpts, bool Complain,
                               std::string &SuggestedPredefines) override;
};

namespace serialization {

class ReadMethodPoolVisitor;

namespace reader {

class ASTIdentifierLookupTrait;

/// The on-disk hash table(s) used for DeclContext name lookup.
struct DeclContextLookupTable;

} // namespace reader

} // namespace serialization

/// Reads an AST files chain containing the contents of a translation
/// unit.
///
/// The ASTReader class reads bitstreams (produced by the ASTWriter
/// class) containing the serialized representation of a given
/// abstract syntax tree and its supporting data structures. An
/// instance of the ASTReader can be attached to an ASTContext object,
/// which will provide access to the contents of the AST files.
///
/// The AST reader provides lazy de-serialization of declarations, as
/// required when traversing the AST. Only those AST nodes that are
/// actually required will be de-serialized.
class ASTReader
  : public ExternalPreprocessorSource,
    public ExternalPreprocessingRecordSource,
    public ExternalHeaderFileInfoSource,
    public ExternalSemaSource,
    public IdentifierInfoLookup,
    public ExternalSLocEntrySource
{
public:
  /// Types of AST files.
  friend class ASTDeclReader;
  friend class ASTIdentifierIterator;
  friend class ASTRecordReader;
  friend class ASTStmtReader;
  friend class ASTUnit; // ASTUnit needs to remap source locations.
  friend class ASTWriter;
  friend class PCHValidator;
  friend class serialization::reader::ASTIdentifierLookupTrait;
  friend class serialization::ReadMethodPoolVisitor;
  friend class TypeLocReader;

  using RecordData = SmallVector<uint64_t, 64>;
  using RecordDataImpl = SmallVectorImpl<uint64_t>;

  /// The result of reading the control block of an AST file, which
  /// can fail for various reasons.
  enum ASTReadResult {
    /// The control block was read successfully. Aside from failures,
    /// the AST file is safe to read into the current context.
    Success,

    /// The AST file itself appears corrupted.
    Failure,

    /// The AST file was missing.
    Missing,

    /// The AST file is out-of-date relative to its input files,
    /// and needs to be regenerated.
    OutOfDate,

    /// The AST file was written by a different version of Clang.
    VersionMismatch,

    /// The AST file was writtten with a different language/target
    /// configuration.
    ConfigurationMismatch,

    /// The AST file has errors.
    HadErrors
  };

  using ModuleFile = serialization::ModuleFile;
  using ModuleKind = serialization::ModuleKind;
  using ModuleManager = serialization::ModuleManager;
  using ModuleIterator = ModuleManager::ModuleIterator;
  using ModuleConstIterator = ModuleManager::ModuleConstIterator;
  using ModuleReverseIterator = ModuleManager::ModuleReverseIterator;

private:
  /// The receiver of some callbacks invoked by ASTReader.
  std::unique_ptr<ASTReaderListener> Listener;

  /// The receiver of deserialization events.
  ASTDeserializationListener *DeserializationListener = nullptr;

  bool OwnsDeserializationListener = false;

  SourceManager &SourceMgr;
  FileManager &FileMgr;
  const PCHContainerReader &PCHContainerRdr;
  DiagnosticsEngine &Diags;

  /// The semantic analysis object that will be processing the
  /// AST files and the translation unit that uses it.
  Sema *SemaObj = nullptr;

  /// The preprocessor that will be loading the source file.
  Preprocessor &PP;

  /// The AST context into which we'll read the AST files.
  ASTContext *ContextObj = nullptr;

  /// The AST consumer.
  ASTConsumer *Consumer = nullptr;

  /// The module manager which manages modules and their dependencies
  ModuleManager ModuleMgr;

  /// The cache that manages memory buffers for PCM files.
  MemoryBufferCache &PCMCache;

  /// A dummy identifier resolver used to merge TU-scope declarations in
  /// C, for the cases where we don't have a Sema object to provide a real
  /// identifier resolver.
  IdentifierResolver DummyIdResolver;

  /// A mapping from extension block names to module file extensions.
  llvm::StringMap<std::shared_ptr<ModuleFileExtension>> ModuleFileExtensions;

  /// A timer used to track the time spent deserializing.
  std::unique_ptr<llvm::Timer> ReadTimer;

  /// The location where the module file will be considered as
  /// imported from. For non-module AST types it should be invalid.
  SourceLocation CurrentImportLoc;

  /// The global module index, if loaded.
  std::unique_ptr<GlobalModuleIndex> GlobalIndex;

  /// A map of global bit offsets to the module that stores entities
  /// at those bit offsets.
  ContinuousRangeMap<uint64_t, ModuleFile*, 4> GlobalBitOffsetsMap;

  /// A map of negated SLocEntryIDs to the modules containing them.
  ContinuousRangeMap<unsigned, ModuleFile*, 64> GlobalSLocEntryMap;

  using GlobalSLocOffsetMapType =
      ContinuousRangeMap<unsigned, ModuleFile *, 64>;

  /// A map of reversed (SourceManager::MaxLoadedOffset - SLocOffset)
  /// SourceLocation offsets to the modules containing them.
  GlobalSLocOffsetMapType GlobalSLocOffsetMap;

  /// Types that have already been loaded from the chain.
  ///
  /// When the pointer at index I is non-NULL, the type with
  /// ID = (I + 1) << FastQual::Width has already been loaded
  std::vector<QualType> TypesLoaded;

  using GlobalTypeMapType =
      ContinuousRangeMap<serialization::TypeID, ModuleFile *, 4>;

  /// Mapping from global type IDs to the module in which the
  /// type resides along with the offset that should be added to the
  /// global type ID to produce a local ID.
  GlobalTypeMapType GlobalTypeMap;

  /// Declarations that have already been loaded from the chain.
  ///
  /// When the pointer at index I is non-NULL, the declaration with ID
  /// = I + 1 has already been loaded.
  std::vector<Decl *> DeclsLoaded;

  using GlobalDeclMapType =
      ContinuousRangeMap<serialization::DeclID, ModuleFile *, 4>;

  /// Mapping from global declaration IDs to the module in which the
  /// declaration resides.
  GlobalDeclMapType GlobalDeclMap;

  using FileOffset = std::pair<ModuleFile *, uint64_t>;
  using FileOffsetsTy = SmallVector<FileOffset, 2>;
  using DeclUpdateOffsetsMap =
      llvm::DenseMap<serialization::DeclID, FileOffsetsTy>;

  /// Declarations that have modifications residing in a later file
  /// in the chain.
  DeclUpdateOffsetsMap DeclUpdateOffsets;

  struct PendingUpdateRecord {
    Decl *D;
    serialization::GlobalDeclID ID;

    // Whether the declaration was just deserialized.
    bool JustLoaded;

    PendingUpdateRecord(serialization::GlobalDeclID ID, Decl *D,
                        bool JustLoaded)
        : D(D), ID(ID), JustLoaded(JustLoaded) {}
  };

  /// Declaration updates for already-loaded declarations that we need
  /// to apply once we finish processing an import.
  llvm::SmallVector<PendingUpdateRecord, 16> PendingUpdateRecords;

  enum class PendingFakeDefinitionKind { NotFake, Fake, FakeLoaded };

  /// The DefinitionData pointers that we faked up for class definitions
  /// that we needed but hadn't loaded yet.
  llvm::DenseMap<void *, PendingFakeDefinitionKind> PendingFakeDefinitionData;

  /// Exception specification updates that have been loaded but not yet
  /// propagated across the relevant redeclaration chain. The map key is the
  /// canonical declaration (used only for deduplication) and the value is a
  /// declaration that has an exception specification.
  llvm::SmallMapVector<Decl *, FunctionDecl *, 4> PendingExceptionSpecUpdates;

  /// Deduced return type updates that have been loaded but not yet propagated
  /// across the relevant redeclaration chain. The map key is the canonical
  /// declaration and the value is the deduced return type.
  llvm::SmallMapVector<FunctionDecl *, QualType, 4> PendingDeducedTypeUpdates;

  /// Declarations that have been imported and have typedef names for
  /// linkage purposes.
  llvm::DenseMap<std::pair<DeclContext *, IdentifierInfo *>, NamedDecl *>
      ImportedTypedefNamesForLinkage;

  /// Mergeable declaration contexts that have anonymous declarations
  /// within them, and those anonymous declarations.
  llvm::DenseMap<Decl*, llvm::SmallVector<NamedDecl*, 2>>
    AnonymousDeclarationsForMerging;

  struct FileDeclsInfo {
    ModuleFile *Mod = nullptr;
    ArrayRef<serialization::LocalDeclID> Decls;

    FileDeclsInfo() = default;
    FileDeclsInfo(ModuleFile *Mod, ArrayRef<serialization::LocalDeclID> Decls)
        : Mod(Mod), Decls(Decls) {}
  };

  /// Map from a FileID to the file-level declarations that it contains.
  llvm::DenseMap<FileID, FileDeclsInfo> FileDeclIDs;

  /// An array of lexical contents of a declaration context, as a sequence of
  /// Decl::Kind, DeclID pairs.
  using LexicalContents = ArrayRef<llvm::support::unaligned_uint32_t>;

  /// Map from a DeclContext to its lexical contents.
  llvm::DenseMap<const DeclContext*, std::pair<ModuleFile*, LexicalContents>>
      LexicalDecls;

  /// Map from the TU to its lexical contents from each module file.
  std::vector<std::pair<ModuleFile*, LexicalContents>> TULexicalDecls;

  /// Map from a DeclContext to its lookup tables.
  llvm::DenseMap<const DeclContext *,
                 serialization::reader::DeclContextLookupTable> Lookups;

  // Updates for visible decls can occur for other contexts than just the
  // TU, and when we read those update records, the actual context may not
  // be available yet, so have this pending map using the ID as a key. It
  // will be realized when the context is actually loaded.
  struct PendingVisibleUpdate {
    ModuleFile *Mod;
    const unsigned char *Data;
  };
  using DeclContextVisibleUpdates = SmallVector<PendingVisibleUpdate, 1>;

  /// Updates to the visible declarations of declaration contexts that
  /// haven't been loaded yet.
  llvm::DenseMap<serialization::DeclID, DeclContextVisibleUpdates>
      PendingVisibleUpdates;

  /// The set of C++ or Objective-C classes that have forward
  /// declarations that have not yet been linked to their definitions.
  llvm::SmallPtrSet<Decl *, 4> PendingDefinitions;

  using PendingBodiesMap =
      llvm::MapVector<Decl *, uint64_t,
                      llvm::SmallDenseMap<Decl *, unsigned, 4>,
                      SmallVector<std::pair<Decl *, uint64_t>, 4>>;

  /// Functions or methods that have bodies that will be attached.
  PendingBodiesMap PendingBodies;

  /// Definitions for which we have added merged definitions but not yet
  /// performed deduplication.
  llvm::SetVector<NamedDecl *> PendingMergedDefinitionsToDeduplicate;

  /// Read the record that describes the lexical contents of a DC.
  bool ReadLexicalDeclContextStorage(ModuleFile &M,
                                     llvm::BitstreamCursor &Cursor,
                                     uint64_t Offset, DeclContext *DC);

  /// Read the record that describes the visible contents of a DC.
  bool ReadVisibleDeclContextStorage(ModuleFile &M,
                                     llvm::BitstreamCursor &Cursor,
                                     uint64_t Offset, serialization::DeclID ID);

  /// A vector containing identifiers that have already been
  /// loaded.
  ///
  /// If the pointer at index I is non-NULL, then it refers to the
  /// IdentifierInfo for the identifier with ID=I+1 that has already
  /// been loaded.
  std::vector<IdentifierInfo *> IdentifiersLoaded;

  using GlobalIdentifierMapType =
      ContinuousRangeMap<serialization::IdentID, ModuleFile *, 4>;

  /// Mapping from global identifier IDs to the module in which the
  /// identifier resides along with the offset that should be added to the
  /// global identifier ID to produce a local ID.
  GlobalIdentifierMapType GlobalIdentifierMap;

  /// A vector containing macros that have already been
  /// loaded.
  ///
  /// If the pointer at index I is non-NULL, then it refers to the
  /// MacroInfo for the identifier with ID=I+1 that has already
  /// been loaded.
  std::vector<MacroInfo *> MacrosLoaded;

  using LoadedMacroInfo =
      std::pair<IdentifierInfo *, serialization::SubmoduleID>;

  /// A set of #undef directives that we have loaded; used to
  /// deduplicate the same #undef information coming from multiple module
  /// files.
  llvm::DenseSet<LoadedMacroInfo> LoadedUndefs;

  using GlobalMacroMapType =
      ContinuousRangeMap<serialization::MacroID, ModuleFile *, 4>;

  /// Mapping from global macro IDs to the module in which the
  /// macro resides along with the offset that should be added to the
  /// global macro ID to produce a local ID.
  GlobalMacroMapType GlobalMacroMap;

  /// A vector containing submodules that have already been loaded.
  ///
  /// This vector is indexed by the Submodule ID (-1). NULL submodule entries
  /// indicate that the particular submodule ID has not yet been loaded.
  SmallVector<Module *, 2> SubmodulesLoaded;

  using GlobalSubmoduleMapType =
      ContinuousRangeMap<serialization::SubmoduleID, ModuleFile *, 4>;

  /// Mapping from global submodule IDs to the module file in which the
  /// submodule resides along with the offset that should be added to the
  /// global submodule ID to produce a local ID.
  GlobalSubmoduleMapType GlobalSubmoduleMap;

  /// A set of hidden declarations.
  using HiddenNames = SmallVector<Decl *, 2>;
  using HiddenNamesMapType = llvm::DenseMap<Module *, HiddenNames>;

  /// A mapping from each of the hidden submodules to the deserialized
  /// declarations in that submodule that could be made visible.
  HiddenNamesMapType HiddenNamesMap;

  /// A module import, export, or conflict that hasn't yet been resolved.
  struct UnresolvedModuleRef {
    /// The file in which this module resides.
    ModuleFile *File;

    /// The module that is importing or exporting.
    Module *Mod;

    /// The kind of module reference.
    enum { Import, Export, Conflict } Kind;

    /// The local ID of the module that is being exported.
    unsigned ID;

    /// Whether this is a wildcard export.
    unsigned IsWildcard : 1;

    /// String data.
    StringRef String;
  };

  /// The set of module imports and exports that still need to be
  /// resolved.
  SmallVector<UnresolvedModuleRef, 2> UnresolvedModuleRefs;

  /// A vector containing selectors that have already been loaded.
  ///
  /// This vector is indexed by the Selector ID (-1). NULL selector
  /// entries indicate that the particular selector ID has not yet
  /// been loaded.
  SmallVector<Selector, 16> SelectorsLoaded;

  using GlobalSelectorMapType =
      ContinuousRangeMap<serialization::SelectorID, ModuleFile *, 4>;

  /// Mapping from global selector IDs to the module in which the
  /// global selector ID to produce a local ID.
  GlobalSelectorMapType GlobalSelectorMap;

  /// The generation number of the last time we loaded data from the
  /// global method pool for this selector.
  llvm::DenseMap<Selector, unsigned> SelectorGeneration;

  /// Whether a selector is out of date. We mark a selector as out of date
  /// if we load another module after the method pool entry was pulled in.
  llvm::DenseMap<Selector, bool> SelectorOutOfDate;

  struct PendingMacroInfo {
    ModuleFile *M;
    uint64_t MacroDirectivesOffset;

    PendingMacroInfo(ModuleFile *M, uint64_t MacroDirectivesOffset)
        : M(M), MacroDirectivesOffset(MacroDirectivesOffset) {}
  };

  using PendingMacroIDsMap =
      llvm::MapVector<IdentifierInfo *, SmallVector<PendingMacroInfo, 2>>;

  /// Mapping from identifiers that have a macro history to the global
  /// IDs have not yet been deserialized to the global IDs of those macros.
  PendingMacroIDsMap PendingMacroIDs;

  using GlobalPreprocessedEntityMapType =
      ContinuousRangeMap<unsigned, ModuleFile *, 4>;

  /// Mapping from global preprocessing entity IDs to the module in
  /// which the preprocessed entity resides along with the offset that should be
  /// added to the global preprocessing entity ID to produce a local ID.
  GlobalPreprocessedEntityMapType GlobalPreprocessedEntityMap;

  using GlobalSkippedRangeMapType =
      ContinuousRangeMap<unsigned, ModuleFile *, 4>;

  /// Mapping from global skipped range base IDs to the module in which
  /// the skipped ranges reside.
  GlobalSkippedRangeMapType GlobalSkippedRangeMap;

  /// \name CodeGen-relevant special data
  /// Fields containing data that is relevant to CodeGen.
  //@{

  /// The IDs of all declarations that fulfill the criteria of
  /// "interesting" decls.
  ///
  /// This contains the data loaded from all EAGERLY_DESERIALIZED_DECLS blocks
  /// in the chain. The referenced declarations are deserialized and passed to
  /// the consumer eagerly.
  SmallVector<uint64_t, 16> EagerlyDeserializedDecls;

  /// The IDs of all tentative definitions stored in the chain.
  ///
  /// Sema keeps track of all tentative definitions in a TU because it has to
  /// complete them and pass them on to CodeGen. Thus, tentative definitions in
  /// the PCH chain must be eagerly deserialized.
  SmallVector<uint64_t, 16> TentativeDefinitions;

  /// The IDs of all CXXRecordDecls stored in the chain whose VTables are
  /// used.
  ///
  /// CodeGen has to emit VTables for these records, so they have to be eagerly
  /// deserialized.
  SmallVector<uint64_t, 64> VTableUses;

  /// A snapshot of the pending instantiations in the chain.
  ///
  /// This record tracks the instantiations that Sema has to perform at the
  /// end of the TU. It consists of a pair of values for every pending
  /// instantiation where the first value is the ID of the decl and the second
  /// is the instantiation location.
  SmallVector<uint64_t, 64> PendingInstantiations;

  //@}

  /// \name DiagnosticsEngine-relevant special data
  /// Fields containing data that is used for generating diagnostics
  //@{

  /// A snapshot of Sema's unused file-scoped variable tracking, for
  /// generating warnings.
  SmallVector<uint64_t, 16> UnusedFileScopedDecls;

  /// A list of all the delegating constructors we've seen, to diagnose
  /// cycles.
  SmallVector<uint64_t, 4> DelegatingCtorDecls;

  /// Method selectors used in a @selector expression. Used for
  /// implementation of -Wselector.
  SmallVector<uint64_t, 64> ReferencedSelectorsData;

  /// A snapshot of Sema's weak undeclared identifier tracking, for
  /// generating warnings.
  SmallVector<uint64_t, 64> WeakUndeclaredIdentifiers;

  /// The IDs of type aliases for ext_vectors that exist in the chain.
  ///
  /// Used by Sema for finding sugared names for ext_vectors in diagnostics.
  SmallVector<uint64_t, 4> ExtVectorDecls;

  //@}

  /// \name Sema-relevant special data
  /// Fields containing data that is used for semantic analysis
  //@{

  /// The IDs of all potentially unused typedef names in the chain.
  ///
  /// Sema tracks these to emit warnings.
  SmallVector<uint64_t, 16> UnusedLocalTypedefNameCandidates;

  /// Our current depth in #pragma cuda force_host_device begin/end
  /// macros.
  unsigned ForceCUDAHostDeviceDepth = 0;

  /// The IDs of the declarations Sema stores directly.
  ///
  /// Sema tracks a few important decls, such as namespace std, directly.
  SmallVector<uint64_t, 4> SemaDeclRefs;

  /// The IDs of the types ASTContext stores directly.
  ///
  /// The AST context tracks a few important types, such as va_list, directly.
  SmallVector<uint64_t, 16> SpecialTypes;

  /// The IDs of CUDA-specific declarations ASTContext stores directly.
  ///
  /// The AST context tracks a few important decls, currently cudaConfigureCall,
  /// directly.
  SmallVector<uint64_t, 2> CUDASpecialDeclRefs;

  /// The floating point pragma option settings.
  SmallVector<uint64_t, 1> FPPragmaOptions;

  /// The pragma clang optimize location (if the pragma state is "off").
  SourceLocation OptimizeOffPragmaLocation;

  /// The PragmaMSStructKind pragma ms_struct state if set, or -1.
  int PragmaMSStructState = -1;

  /// The PragmaMSPointersToMembersKind pragma pointers_to_members state.
  int PragmaMSPointersToMembersState = -1;
  SourceLocation PointersToMembersPragmaLocation;

  /// The pragma pack state.
  Optional<unsigned> PragmaPackCurrentValue;
  SourceLocation PragmaPackCurrentLocation;
  struct PragmaPackStackEntry {
    unsigned Value;
    SourceLocation Location;
    SourceLocation PushLocation;
    StringRef SlotLabel;
  };
  llvm::SmallVector<PragmaPackStackEntry, 2> PragmaPackStack;
  llvm::SmallVector<std::string, 2> PragmaPackStrings;

  /// The OpenCL extension settings.
  OpenCLOptions OpenCLExtensions;

  /// Extensions required by an OpenCL type.
  llvm::DenseMap<const Type *, std::set<std::string>> OpenCLTypeExtMap;

  /// Extensions required by an OpenCL declaration.
  llvm::DenseMap<const Decl *, std::set<std::string>> OpenCLDeclExtMap;

  /// A list of the namespaces we've seen.
  SmallVector<uint64_t, 4> KnownNamespaces;

  /// A list of undefined decls with internal linkage followed by the
  /// SourceLocation of a matching ODR-use.
  SmallVector<uint64_t, 8> UndefinedButUsed;

  /// Delete expressions to analyze at the end of translation unit.
  SmallVector<uint64_t, 8> DelayedDeleteExprs;

  // A list of late parsed template function data.
  SmallVector<uint64_t, 1> LateParsedTemplates;

public:
  struct ImportedSubmodule {
    serialization::SubmoduleID ID;
    SourceLocation ImportLoc;

    ImportedSubmodule(serialization::SubmoduleID ID, SourceLocation ImportLoc)
        : ID(ID), ImportLoc(ImportLoc) {}
  };

private:
  /// A list of modules that were imported by precompiled headers or
  /// any other non-module AST file.
  SmallVector<ImportedSubmodule, 2> ImportedModules;
  //@}

  /// The system include root to be used when loading the
  /// precompiled header.
  std::string isysroot;

  /// Whether to disable the normal validation performed on precompiled
  /// headers when they are loaded.
  bool DisableValidation;

  /// Whether to accept an AST file with compiler errors.
  bool AllowASTWithCompilerErrors;

  /// Whether to accept an AST file that has a different configuration
  /// from the current compiler instance.
  bool AllowConfigurationMismatch;

  /// Whether validate system input files.
  bool ValidateSystemInputs;

  /// Whether we are allowed to use the global module index.
  bool UseGlobalIndex;

  /// Whether we have tried loading the global module index yet.
  bool TriedLoadingGlobalIndex = false;

  ///Whether we are currently processing update records.
  bool ProcessingUpdateRecords = false;

  using SwitchCaseMapTy = llvm::DenseMap<unsigned, SwitchCase *>;

  /// Mapping from switch-case IDs in the chain to switch-case statements
  ///
  /// Statements usually don't have IDs, but switch cases need them, so that the
  /// switch statement can refer to them.
  SwitchCaseMapTy SwitchCaseStmts;

  SwitchCaseMapTy *CurrSwitchCaseStmts;

  /// The number of source location entries de-serialized from
  /// the PCH file.
  unsigned NumSLocEntriesRead = 0;

  /// The number of source location entries in the chain.
  unsigned TotalNumSLocEntries = 0;

  /// The number of statements (and expressions) de-serialized
  /// from the chain.
  unsigned NumStatementsRead = 0;

  /// The total number of statements (and expressions) stored
  /// in the chain.
  unsigned TotalNumStatements = 0;

  /// The number of macros de-serialized from the chain.
  unsigned NumMacrosRead = 0;

  /// The total number of macros stored in the chain.
  unsigned TotalNumMacros = 0;

  /// The number of lookups into identifier tables.
  unsigned NumIdentifierLookups = 0;

  /// The number of lookups into identifier tables that succeed.
  unsigned NumIdentifierLookupHits = 0;

  /// The number of selectors that have been read.
  unsigned NumSelectorsRead = 0;

  /// The number of method pool entries that have been read.
  unsigned NumMethodPoolEntriesRead = 0;

  /// The number of times we have looked up a selector in the method
  /// pool.
  unsigned NumMethodPoolLookups = 0;

  /// The number of times we have looked up a selector in the method
  /// pool and found something.
  unsigned NumMethodPoolHits = 0;

  /// The number of times we have looked up a selector in the method
  /// pool within a specific module.
  unsigned NumMethodPoolTableLookups = 0;

  /// The number of times we have looked up a selector in the method
  /// pool within a specific module and found something.
  unsigned NumMethodPoolTableHits = 0;

  /// The total number of method pool entries in the selector table.
  unsigned TotalNumMethodPoolEntries = 0;

  /// Number of lexical decl contexts read/total.
  unsigned NumLexicalDeclContextsRead = 0, TotalLexicalDeclContexts = 0;

  /// Number of visible decl contexts read/total.
  unsigned NumVisibleDeclContextsRead = 0, TotalVisibleDeclContexts = 0;

  /// Total size of modules, in bits, currently loaded
  uint64_t TotalModulesSizeInBits = 0;

  /// Number of Decl/types that are currently deserializing.
  unsigned NumCurrentElementsDeserializing = 0;

  /// Set true while we are in the process of passing deserialized
  /// "interesting" decls to consumer inside FinishedDeserializing().
  /// This is used as a guard to avoid recursively repeating the process of
  /// passing decls to consumer.
  bool PassingDeclsToConsumer = false;

  /// The set of identifiers that were read while the AST reader was
  /// (recursively) loading declarations.
  ///
  /// The declarations on the identifier chain for these identifiers will be
  /// loaded once the recursive loading has completed.
  llvm::MapVector<IdentifierInfo *, SmallVector<uint32_t, 4>>
    PendingIdentifierInfos;

  /// The set of lookup results that we have faked in order to support
  /// merging of partially deserialized decls but that we have not yet removed.
  llvm::SmallMapVector<IdentifierInfo *, SmallVector<NamedDecl*, 2>, 16>
    PendingFakeLookupResults;

  /// The generation number of each identifier, which keeps track of
  /// the last time we loaded information about this identifier.
  llvm::DenseMap<IdentifierInfo *, unsigned> IdentifierGeneration;

  class InterestingDecl {
    Decl *D;
    bool DeclHasPendingBody;

  public:
    InterestingDecl(Decl *D, bool HasBody)
        : D(D), DeclHasPendingBody(HasBody) {}

    Decl *getDecl() { return D; }

    /// Whether the declaration has a pending body.
    bool hasPendingBody() { return DeclHasPendingBody; }
  };

  /// Contains declarations and definitions that could be
  /// "interesting" to the ASTConsumer, when we get that AST consumer.
  ///
  /// "Interesting" declarations are those that have data that may
  /// need to be emitted, such as inline function definitions or
  /// Objective-C protocols.
  std::deque<InterestingDecl> PotentiallyInterestingDecls;

  /// The list of deduced function types that we have not yet read, because
  /// they might contain a deduced return type that refers to a local type
  /// declared within the function.
  SmallVector<std::pair<FunctionDecl *, serialization::TypeID>, 16>
      PendingFunctionTypes;

  /// The list of redeclaration chains that still need to be
  /// reconstructed, and the local offset to the corresponding list
  /// of redeclarations.
  SmallVector<std::pair<Decl *, uint64_t>, 16> PendingDeclChains;

  /// The list of canonical declarations whose redeclaration chains
  /// need to be marked as incomplete once we're done deserializing things.
  SmallVector<Decl *, 16> PendingIncompleteDeclChains;

  /// The Decl IDs for the Sema/Lexical DeclContext of a Decl that has
  /// been loaded but its DeclContext was not set yet.
  struct PendingDeclContextInfo {
    Decl *D;
    serialization::GlobalDeclID SemaDC;
    serialization::GlobalDeclID LexicalDC;
  };

  /// The set of Decls that have been loaded but their DeclContexts are
  /// not set yet.
  ///
  /// The DeclContexts for these Decls will be set once recursive loading has
  /// been completed.
  std::deque<PendingDeclContextInfo> PendingDeclContextInfos;

  /// The set of NamedDecls that have been loaded, but are members of a
  /// context that has been merged into another context where the corresponding
  /// declaration is either missing or has not yet been loaded.
  ///
  /// We will check whether the corresponding declaration is in fact missing
  /// once recursing loading has been completed.
  llvm::SmallVector<NamedDecl *, 16> PendingOdrMergeChecks;

  using DataPointers =
      std::pair<CXXRecordDecl *, struct CXXRecordDecl::DefinitionData *>;

  /// Record definitions in which we found an ODR violation.
  llvm::SmallDenseMap<CXXRecordDecl *, llvm::SmallVector<DataPointers, 2>, 2>
      PendingOdrMergeFailures;

  /// Function definitions in which we found an ODR violation.
  llvm::SmallDenseMap<FunctionDecl *, llvm::SmallVector<FunctionDecl *, 2>, 2>
      PendingFunctionOdrMergeFailures;

  /// Enum definitions in which we found an ODR violation.
  llvm::SmallDenseMap<EnumDecl *, llvm::SmallVector<EnumDecl *, 2>, 2>
      PendingEnumOdrMergeFailures;

  /// DeclContexts in which we have diagnosed an ODR violation.
  llvm::SmallPtrSet<DeclContext*, 2> DiagnosedOdrMergeFailures;

  /// The set of Objective-C categories that have been deserialized
  /// since the last time the declaration chains were linked.
  llvm::SmallPtrSet<ObjCCategoryDecl *, 16> CategoriesDeserialized;

  /// The set of Objective-C class definitions that have already been
  /// loaded, for which we will need to check for categories whenever a new
  /// module is loaded.
  SmallVector<ObjCInterfaceDecl *, 16> ObjCClassesLoaded;

  using KeyDeclsMap =
      llvm::DenseMap<Decl *, SmallVector<serialization::DeclID, 2>>;

  /// A mapping from canonical declarations to the set of global
  /// declaration IDs for key declaration that have been merged with that
  /// canonical declaration. A key declaration is a formerly-canonical
  /// declaration whose module did not import any other key declaration for that
  /// entity. These are the IDs that we use as keys when finding redecl chains.
  KeyDeclsMap KeyDecls;

  /// A mapping from DeclContexts to the semantic DeclContext that we
  /// are treating as the definition of the entity. This is used, for instance,
  /// when merging implicit instantiations of class templates across modules.
  llvm::DenseMap<DeclContext *, DeclContext *> MergedDeclContexts;

  /// A mapping from canonical declarations of enums to their canonical
  /// definitions. Only populated when using modules in C++.
  llvm::DenseMap<EnumDecl *, EnumDecl *> EnumDefinitions;

  /// When reading a Stmt tree, Stmt operands are placed in this stack.
  SmallVector<Stmt *, 16> StmtStack;

  /// What kind of records we are reading.
  enum ReadingKind {
    Read_None, Read_Decl, Read_Type, Read_Stmt
  };

  /// What kind of records we are reading.
  ReadingKind ReadingKind = Read_None;

  /// RAII object to change the reading kind.
  class ReadingKindTracker {
    ASTReader &Reader;
    enum ReadingKind PrevKind;

  public:
    ReadingKindTracker(enum ReadingKind newKind, ASTReader &reader)
        : Reader(reader), PrevKind(Reader.ReadingKind) {
      Reader.ReadingKind = newKind;
    }

    ReadingKindTracker(const ReadingKindTracker &) = delete;
    ReadingKindTracker &operator=(const ReadingKindTracker &) = delete;
    ~ReadingKindTracker() { Reader.ReadingKind = PrevKind; }
  };

  /// RAII object to mark the start of processing updates.
  class ProcessingUpdatesRAIIObj {
    ASTReader &Reader;
    bool PrevState;

  public:
    ProcessingUpdatesRAIIObj(ASTReader &reader)
        : Reader(reader), PrevState(Reader.ProcessingUpdateRecords) {
      Reader.ProcessingUpdateRecords = true;
    }

    ProcessingUpdatesRAIIObj(const ProcessingUpdatesRAIIObj &) = delete;
    ProcessingUpdatesRAIIObj &
    operator=(const ProcessingUpdatesRAIIObj &) = delete;
    ~ProcessingUpdatesRAIIObj() { Reader.ProcessingUpdateRecords = PrevState; }
  };

  /// Suggested contents of the predefines buffer, after this
  /// PCH file has been processed.
  ///
  /// In most cases, this string will be empty, because the predefines
  /// buffer computed to build the PCH file will be identical to the
  /// predefines buffer computed from the command line. However, when
  /// there are differences that the PCH reader can work around, this
  /// predefines buffer may contain additional definitions.
  std::string SuggestedPredefines;

  llvm::DenseMap<const Decl *, bool> DefinitionSource;

  /// Reads a statement from the specified cursor.
  Stmt *ReadStmtFromStream(ModuleFile &F);

  struct InputFileInfo {
    std::string Filename;
    off_t StoredSize;
    time_t StoredTime;
    bool Overridden;
    bool Transient;
    bool TopLevelModuleMap;
  };

  /// Reads the stored information about an input file.
  InputFileInfo readInputFileInfo(ModuleFile &F, unsigned ID);

  /// Retrieve the file entry and 'overridden' bit for an input
  /// file in the given module file.
  serialization::InputFile getInputFile(ModuleFile &F, unsigned ID,
                                        bool Complain = true);

public:
  void ResolveImportedPath(ModuleFile &M, std::string &Filename);
  static void ResolveImportedPath(std::string &Filename, StringRef Prefix);

  /// Returns the first key declaration for the given declaration. This
  /// is one that is formerly-canonical (or still canonical) and whose module
  /// did not import any other key declaration of the entity.
  Decl *getKeyDeclaration(Decl *D) {
    D = D->getCanonicalDecl();
    if (D->isFromASTFile())
      return D;

    auto I = KeyDecls.find(D);
    if (I == KeyDecls.end() || I->second.empty())
      return D;
    return GetExistingDecl(I->second[0]);
  }
  const Decl *getKeyDeclaration(const Decl *D) {
    return getKeyDeclaration(const_cast<Decl*>(D));
  }

  /// Run a callback on each imported key declaration of \p D.
  template <typename Fn>
  void forEachImportedKeyDecl(const Decl *D, Fn Visit) {
    D = D->getCanonicalDecl();
    if (D->isFromASTFile())
      Visit(D);

    auto It = KeyDecls.find(const_cast<Decl*>(D));
    if (It != KeyDecls.end())
      for (auto ID : It->second)
        Visit(GetExistingDecl(ID));
  }

  /// Get the loaded lookup tables for \p Primary, if any.
  const serialization::reader::DeclContextLookupTable *
  getLoadedLookupTables(DeclContext *Primary) const;

private:
  struct ImportedModule {
    ModuleFile *Mod;
    ModuleFile *ImportedBy;
    SourceLocation ImportLoc;

    ImportedModule(ModuleFile *Mod,
                   ModuleFile *ImportedBy,
                   SourceLocation ImportLoc)
        : Mod(Mod), ImportedBy(ImportedBy), ImportLoc(ImportLoc) {}
  };

  ASTReadResult ReadASTCore(StringRef FileName, ModuleKind Type,
                            SourceLocation ImportLoc, ModuleFile *ImportedBy,
                            SmallVectorImpl<ImportedModule> &Loaded,
                            off_t ExpectedSize, time_t ExpectedModTime,
                            ASTFileSignature ExpectedSignature,
                            unsigned ClientLoadCapabilities);
  ASTReadResult ReadControlBlock(ModuleFile &F,
                                 SmallVectorImpl<ImportedModule> &Loaded,
                                 const ModuleFile *ImportedBy,
                                 unsigned ClientLoadCapabilities);
  static ASTReadResult ReadOptionsBlock(
      llvm::BitstreamCursor &Stream, unsigned ClientLoadCapabilities,
      bool AllowCompatibleConfigurationMismatch, ASTReaderListener &Listener,
      std::string &SuggestedPredefines);

  /// Read the unhashed control block.
  ///
  /// This has no effect on \c F.Stream, instead creating a fresh cursor from
  /// \c F.Data and reading ahead.
  ASTReadResult readUnhashedControlBlock(ModuleFile &F, bool WasImportedBy,
                                         unsigned ClientLoadCapabilities);

  static ASTReadResult
  readUnhashedControlBlockImpl(ModuleFile *F, llvm::StringRef StreamData,
                               unsigned ClientLoadCapabilities,
                               bool AllowCompatibleConfigurationMismatch,
                               ASTReaderListener *Listener,
                               bool ValidateDiagnosticOptions);

  ASTReadResult ReadASTBlock(ModuleFile &F, unsigned ClientLoadCapabilities);
  ASTReadResult ReadExtensionBlock(ModuleFile &F);
  void ReadModuleOffsetMap(ModuleFile &F) const;
  bool ParseLineTable(ModuleFile &F, const RecordData &Record);
  bool ReadSourceManagerBlock(ModuleFile &F);
  llvm::BitstreamCursor &SLocCursorForID(int ID);
  SourceLocation getImportLocation(ModuleFile *F);
  ASTReadResult ReadModuleMapFileBlock(RecordData &Record, ModuleFile &F,
                                       const ModuleFile *ImportedBy,
                                       unsigned ClientLoadCapabilities);
  ASTReadResult ReadSubmoduleBlock(ModuleFile &F,
                                   unsigned ClientLoadCapabilities);
  static bool ParseLanguageOptions(const RecordData &Record, bool Complain,
                                   ASTReaderListener &Listener,
                                   bool AllowCompatibleDifferences);
  static bool ParseTargetOptions(const RecordData &Record, bool Complain,
                                 ASTReaderListener &Listener,
                                 bool AllowCompatibleDifferences);
  static bool ParseDiagnosticOptions(const RecordData &Record, bool Complain,
                                     ASTReaderListener &Listener);
  static bool ParseFileSystemOptions(const RecordData &Record, bool Complain,
                                     ASTReaderListener &Listener);
  static bool ParseHeaderSearchOptions(const RecordData &Record, bool Complain,
                                       ASTReaderListener &Listener);
  static bool ParsePreprocessorOptions(const RecordData &Record, bool Complain,
                                       ASTReaderListener &Listener,
                                       std::string &SuggestedPredefines);

  struct RecordLocation {
    ModuleFile *F;
    uint64_t Offset;

    RecordLocation(ModuleFile *M, uint64_t O) : F(M), Offset(O) {}
  };

  QualType readTypeRecord(unsigned Index);
  void readExceptionSpec(ModuleFile &ModuleFile,
                         SmallVectorImpl<QualType> &ExceptionStorage,
                         FunctionProtoType::ExceptionSpecInfo &ESI,
                         const RecordData &Record, unsigned &Index);
  RecordLocation TypeCursorForIndex(unsigned Index);
  void LoadedDecl(unsigned Index, Decl *D);
  Decl *ReadDeclRecord(serialization::DeclID ID);
  void markIncompleteDeclChain(Decl *Canon);

  /// Returns the most recent declaration of a declaration (which must be
  /// of a redeclarable kind) that is either local or has already been loaded
  /// merged into its redecl chain.
  Decl *getMostRecentExistingDecl(Decl *D);

  RecordLocation DeclCursorForID(serialization::DeclID ID,
                                 SourceLocation &Location);
  void loadDeclUpdateRecords(PendingUpdateRecord &Record);
  void loadPendingDeclChain(Decl *D, uint64_t LocalOffset);
  void loadObjCCategories(serialization::GlobalDeclID ID, ObjCInterfaceDecl *D,
                          unsigned PreviousGeneration = 0);

  RecordLocation getLocalBitOffset(uint64_t GlobalOffset);
  uint64_t getGlobalBitOffset(ModuleFile &M, uint32_t LocalOffset);

  /// Returns the first preprocessed entity ID that begins or ends after
  /// \arg Loc.
  serialization::PreprocessedEntityID
  findPreprocessedEntity(SourceLocation Loc, bool EndsAfter) const;

  /// Find the next module that contains entities and return the ID
  /// of the first entry.
  ///
  /// \param SLocMapI points at a chunk of a module that contains no
  /// preprocessed entities or the entities it contains are not the
  /// ones we are looking for.
  serialization::PreprocessedEntityID
    findNextPreprocessedEntity(
                        GlobalSLocOffsetMapType::const_iterator SLocMapI) const;

  /// Returns (ModuleFile, Local index) pair for \p GlobalIndex of a
  /// preprocessed entity.
  std::pair<ModuleFile *, unsigned>
    getModulePreprocessedEntity(unsigned GlobalIndex);

  /// Returns (begin, end) pair for the preprocessed entities of a
  /// particular module.
  llvm::iterator_range<PreprocessingRecord::iterator>
  getModulePreprocessedEntities(ModuleFile &Mod) const;

public:
  class ModuleDeclIterator
      : public llvm::iterator_adaptor_base<
            ModuleDeclIterator, const serialization::LocalDeclID *,
            std::random_access_iterator_tag, const Decl *, ptrdiff_t,
            const Decl *, const Decl *> {
    ASTReader *Reader = nullptr;
    ModuleFile *Mod = nullptr;

  public:
    ModuleDeclIterator() : iterator_adaptor_base(nullptr) {}

    ModuleDeclIterator(ASTReader *Reader, ModuleFile *Mod,
                       const serialization::LocalDeclID *Pos)
        : iterator_adaptor_base(Pos), Reader(Reader), Mod(Mod) {}

    value_type operator*() const {
      return Reader->GetDecl(Reader->getGlobalDeclID(*Mod, *I));
    }

    value_type operator->() const { return **this; }

    bool operator==(const ModuleDeclIterator &RHS) const {
      assert(Reader == RHS.Reader && Mod == RHS.Mod);
      return I == RHS.I;
    }
  };

  llvm::iterator_range<ModuleDeclIterator>
  getModuleFileLevelDecls(ModuleFile &Mod);

private:
  void PassInterestingDeclsToConsumer();
  void PassInterestingDeclToConsumer(Decl *D);

  void finishPendingActions();
  void diagnoseOdrViolations();

  void pushExternalDeclIntoScope(NamedDecl *D, DeclarationName Name);

  void addPendingDeclContextInfo(Decl *D,
                                 serialization::GlobalDeclID SemaDC,
                                 serialization::GlobalDeclID LexicalDC) {
    assert(D);
    PendingDeclContextInfo Info = { D, SemaDC, LexicalDC };
    PendingDeclContextInfos.push_back(Info);
  }

  /// Produce an error diagnostic and return true.
  ///
  /// This routine should only be used for fatal errors that have to
  /// do with non-routine failures (e.g., corrupted AST file).
  void Error(StringRef Msg) const;
  void Error(unsigned DiagID, StringRef Arg1 = StringRef(),
             StringRef Arg2 = StringRef()) const;

public:
  /// Load the AST file and validate its contents against the given
  /// Preprocessor.
  ///
  /// \param PP the preprocessor associated with the context in which this
  /// precompiled header will be loaded.
  ///
  /// \param Context the AST context that this precompiled header will be
  /// loaded into, if any.
  ///
  /// \param PCHContainerRdr the PCHContainerOperations to use for loading and
  /// creating modules.
  ///
  /// \param Extensions the list of module file extensions that can be loaded
  /// from the AST files.
  ///
  /// \param isysroot If non-NULL, the system include path specified by the
  /// user. This is only used with relocatable PCH files. If non-NULL,
  /// a relocatable PCH file will use the default path "/".
  ///
  /// \param DisableValidation If true, the AST reader will suppress most
  /// of its regular consistency checking, allowing the use of precompiled
  /// headers that cannot be determined to be compatible.
  ///
  /// \param AllowASTWithCompilerErrors If true, the AST reader will accept an
  /// AST file the was created out of an AST with compiler errors,
  /// otherwise it will reject it.
  ///
  /// \param AllowConfigurationMismatch If true, the AST reader will not check
  /// for configuration differences between the AST file and the invocation.
  ///
  /// \param ValidateSystemInputs If true, the AST reader will validate
  /// system input files in addition to user input files. This is only
  /// meaningful if \p DisableValidation is false.
  ///
  /// \param UseGlobalIndex If true, the AST reader will try to load and use
  /// the global module index.
  ///
  /// \param ReadTimer If non-null, a timer used to track the time spent
  /// deserializing.
  ASTReader(Preprocessor &PP, ASTContext *Context,
            const PCHContainerReader &PCHContainerRdr,
            ArrayRef<std::shared_ptr<ModuleFileExtension>> Extensions,
            StringRef isysroot = "", bool DisableValidation = false,
            bool AllowASTWithCompilerErrors = false,
            bool AllowConfigurationMismatch = false,
            bool ValidateSystemInputs = false, bool UseGlobalIndex = true,
            std::unique_ptr<llvm::Timer> ReadTimer = {});
  ASTReader(const ASTReader &) = delete;
  ASTReader &operator=(const ASTReader &) = delete;
  ~ASTReader() override;

  SourceManager &getSourceManager() const { return SourceMgr; }
  FileManager &getFileManager() const { return FileMgr; }
  DiagnosticsEngine &getDiags() const { return Diags; }

  /// Flags that indicate what kind of AST loading failures the client
  /// of the AST reader can directly handle.
  ///
  /// When a client states that it can handle a particular kind of failure,
  /// the AST reader will not emit errors when producing that kind of failure.
  enum LoadFailureCapabilities {
    /// The client can't handle any AST loading failures.
    ARR_None = 0,

    /// The client can handle an AST file that cannot load because it
    /// is missing.
    ARR_Missing = 0x1,

    /// The client can handle an AST file that cannot load because it
    /// is out-of-date relative to its input files.
    ARR_OutOfDate = 0x2,

    /// The client can handle an AST file that cannot load because it
    /// was built with a different version of Clang.
    ARR_VersionMismatch = 0x4,

    /// The client can handle an AST file that cannot load because it's
    /// compiled configuration doesn't match that of the context it was
    /// loaded into.
    ARR_ConfigurationMismatch = 0x8
  };

  /// Load the AST file designated by the given file name.
  ///
  /// \param FileName The name of the AST file to load.
  ///
  /// \param Type The kind of AST being loaded, e.g., PCH, module, main file,
  /// or preamble.
  ///
  /// \param ImportLoc the location where the module file will be considered as
  /// imported from. For non-module AST types it should be invalid.
  ///
  /// \param ClientLoadCapabilities The set of client load-failure
  /// capabilities, represented as a bitset of the enumerators of
  /// LoadFailureCapabilities.
  ///
  /// \param Imported optional out-parameter to append the list of modules
  /// that were imported by precompiled headers or any other non-module AST file
  ASTReadResult ReadAST(StringRef FileName, ModuleKind Type,
                        SourceLocation ImportLoc,
                        unsigned ClientLoadCapabilities,
                        SmallVectorImpl<ImportedSubmodule> *Imported = nullptr);

  /// Make the entities in the given module and any of its (non-explicit)
  /// submodules visible to name lookup.
  ///
  /// \param Mod The module whose names should be made visible.
  ///
  /// \param NameVisibility The level of visibility to give the names in the
  /// module.  Visibility can only be increased over time.
  ///
  /// \param ImportLoc The location at which the import occurs.
  void makeModuleVisible(Module *Mod,
                         Module::NameVisibilityKind NameVisibility,
                         SourceLocation ImportLoc);

  /// Make the names within this set of hidden names visible.
  void makeNamesVisible(const HiddenNames &Names, Module *Owner);

  /// Note that MergedDef is a redefinition of the canonical definition
  /// Def, so Def should be visible whenever MergedDef is.
  void mergeDefinitionVisibility(NamedDecl *Def, NamedDecl *MergedDef);

  /// Take the AST callbacks listener.
  std::unique_ptr<ASTReaderListener> takeListener() {
    return std::move(Listener);
  }

  /// Set the AST callbacks listener.
  void setListener(std::unique_ptr<ASTReaderListener> Listener) {
    this->Listener = std::move(Listener);
  }

  /// Add an AST callback listener.
  ///
  /// Takes ownership of \p L.
  void addListener(std::unique_ptr<ASTReaderListener> L) {
    if (Listener)
      L = llvm::make_unique<ChainedASTReaderListener>(std::move(L),
                                                      std::move(Listener));
    Listener = std::move(L);
  }

  /// RAII object to temporarily add an AST callback listener.
  class ListenerScope {
    ASTReader &Reader;
    bool Chained = false;

  public:
    ListenerScope(ASTReader &Reader, std::unique_ptr<ASTReaderListener> L)
        : Reader(Reader) {
      auto Old = Reader.takeListener();
      if (Old) {
        Chained = true;
        L = llvm::make_unique<ChainedASTReaderListener>(std::move(L),
                                                        std::move(Old));
      }
      Reader.setListener(std::move(L));
    }

    ~ListenerScope() {
      auto New = Reader.takeListener();
      if (Chained)
        Reader.setListener(static_cast<ChainedASTReaderListener *>(New.get())
                               ->takeSecond());
    }
  };

  /// Set the AST deserialization listener.
  void setDeserializationListener(ASTDeserializationListener *Listener,
                                  bool TakeOwnership = false);

  /// Get the AST deserialization listener.
  ASTDeserializationListener *getDeserializationListener() {
    return DeserializationListener;
  }

  /// Determine whether this AST reader has a global index.
  bool hasGlobalIndex() const { return (bool)GlobalIndex; }

  /// Return global module index.
  GlobalModuleIndex *getGlobalIndex() { return GlobalIndex.get(); }

  /// Reset reader for a reload try.
  void resetForReload() { TriedLoadingGlobalIndex = false; }

  /// Attempts to load the global index.
  ///
  /// \returns true if loading the global index has failed for any reason.
  bool loadGlobalIndex();

  /// Determine whether we tried to load the global index, but failed,
  /// e.g., because it is out-of-date or does not exist.
  bool isGlobalIndexUnavailable() const;

  /// Initializes the ASTContext
  void InitializeContext();

  /// Update the state of Sema after loading some additional modules.
  void UpdateSema();

  /// Add in-memory (virtual file) buffer.
  void addInMemoryBuffer(StringRef &FileName,
                         std::unique_ptr<llvm::MemoryBuffer> Buffer) {
    ModuleMgr.addInMemoryBuffer(FileName, std::move(Buffer));
  }

  /// Finalizes the AST reader's state before writing an AST file to
  /// disk.
  ///
  /// This operation may undo temporary state in the AST that should not be
  /// emitted.
  void finalizeForWriting();

  /// Retrieve the module manager.
  ModuleManager &getModuleManager() { return ModuleMgr; }

  /// Retrieve the preprocessor.
  Preprocessor &getPreprocessor() const { return PP; }

  /// Retrieve the name of the original source file name for the primary
  /// module file.
  StringRef getOriginalSourceFile() {
    return ModuleMgr.getPrimaryModule().OriginalSourceFileName;
  }

  /// Retrieve the name of the original source file name directly from
  /// the AST file, without actually loading the AST file.
  static std::string
  getOriginalSourceFile(const std::string &ASTFileName, FileManager &FileMgr,
                        const PCHContainerReader &PCHContainerRdr,
                        DiagnosticsEngine &Diags);

  /// Read the control block for the named AST file.
  ///
  /// \returns true if an error occurred, false otherwise.
  static bool
  readASTFileControlBlock(StringRef Filename, FileManager &FileMgr,
                          const PCHContainerReader &PCHContainerRdr,
                          bool FindModuleFileExtensions,
                          ASTReaderListener &Listener,
                          bool ValidateDiagnosticOptions);

  /// Determine whether the given AST file is acceptable to load into a
  /// translation unit with the given language and target options.
  static bool isAcceptableASTFile(StringRef Filename, FileManager &FileMgr,
                                  const PCHContainerReader &PCHContainerRdr,
                                  const LangOptions &LangOpts,
                                  const TargetOptions &TargetOpts,
                                  const PreprocessorOptions &PPOpts,
                                  StringRef ExistingModuleCachePath);

  /// Returns the suggested contents of the predefines buffer,
  /// which contains a (typically-empty) subset of the predefines
  /// build prior to including the precompiled header.
  const std::string &getSuggestedPredefines() { return SuggestedPredefines; }

  /// Read a preallocated preprocessed entity from the external source.
  ///
  /// \returns null if an error occurred that prevented the preprocessed
  /// entity from being loaded.
  PreprocessedEntity *ReadPreprocessedEntity(unsigned Index) override;

  /// Returns a pair of [Begin, End) indices of preallocated
  /// preprocessed entities that \p Range encompasses.
  std::pair<unsigned, unsigned>
      findPreprocessedEntitiesInRange(SourceRange Range) override;

  /// Optionally returns true or false if the preallocated preprocessed
  /// entity with index \p Index came from file \p FID.
  Optional<bool> isPreprocessedEntityInFileID(unsigned Index,
                                              FileID FID) override;

  /// Read a preallocated skipped range from the external source.
  SourceRange ReadSkippedRange(unsigned Index) override;

  /// Read the header file information for the given file entry.
  HeaderFileInfo GetHeaderFileInfo(const FileEntry *FE) override;

  void ReadPragmaDiagnosticMappings(DiagnosticsEngine &Diag);

  /// Returns the number of source locations found in the chain.
  unsigned getTotalNumSLocs() const {
    return TotalNumSLocEntries;
  }

  /// Returns the number of identifiers found in the chain.
  unsigned getTotalNumIdentifiers() const {
    return static_cast<unsigned>(IdentifiersLoaded.size());
  }

  /// Returns the number of macros found in the chain.
  unsigned getTotalNumMacros() const {
    return static_cast<unsigned>(MacrosLoaded.size());
  }

  /// Returns the number of types found in the chain.
  unsigned getTotalNumTypes() const {
    return static_cast<unsigned>(TypesLoaded.size());
  }

  /// Returns the number of declarations found in the chain.
  unsigned getTotalNumDecls() const {
    return static_cast<unsigned>(DeclsLoaded.size());
  }

  /// Returns the number of submodules known.
  unsigned getTotalNumSubmodules() const {
    return static_cast<unsigned>(SubmodulesLoaded.size());
  }

  /// Returns the number of selectors found in the chain.
  unsigned getTotalNumSelectors() const {
    return static_cast<unsigned>(SelectorsLoaded.size());
  }

  /// Returns the number of preprocessed entities known to the AST
  /// reader.
  unsigned getTotalNumPreprocessedEntities() const {
    unsigned Result = 0;
    for (const auto &M : ModuleMgr)
      Result += M.NumPreprocessedEntities;
    return Result;
  }

  /// Reads a TemplateArgumentLocInfo appropriate for the
  /// given TemplateArgument kind.
  TemplateArgumentLocInfo
  GetTemplateArgumentLocInfo(ModuleFile &F, TemplateArgument::ArgKind Kind,
                             const RecordData &Record, unsigned &Idx);

  /// Reads a TemplateArgumentLoc.
  TemplateArgumentLoc
  ReadTemplateArgumentLoc(ModuleFile &F,
                          const RecordData &Record, unsigned &Idx);

  const ASTTemplateArgumentListInfo*
  ReadASTTemplateArgumentListInfo(ModuleFile &F,
                                  const RecordData &Record, unsigned &Index);

  /// Reads a declarator info from the given record.
  TypeSourceInfo *GetTypeSourceInfo(ModuleFile &F,
                                    const RecordData &Record, unsigned &Idx);

  /// Raad the type locations for the given TInfo.
  void ReadTypeLoc(ModuleFile &F, const RecordData &Record, unsigned &Idx,
                   TypeLoc TL);

  /// Resolve a type ID into a type, potentially building a new
  /// type.
  QualType GetType(serialization::TypeID ID);

  /// Resolve a local type ID within a given AST file into a type.
  QualType getLocalType(ModuleFile &F, unsigned LocalID);

  /// Map a local type ID within a given AST file into a global type ID.
  serialization::TypeID getGlobalTypeID(ModuleFile &F, unsigned LocalID) const;

  /// Read a type from the current position in the given record, which
  /// was read from the given AST file.
  QualType readType(ModuleFile &F, const RecordData &Record, unsigned &Idx) {
    if (Idx >= Record.size())
      return {};

    return getLocalType(F, Record[Idx++]);
  }

  /// Map from a local declaration ID within a given module to a
  /// global declaration ID.
  serialization::DeclID getGlobalDeclID(ModuleFile &F,
                                      serialization::LocalDeclID LocalID) const;

  /// Returns true if global DeclID \p ID originated from module \p M.
  bool isDeclIDFromModule(serialization::GlobalDeclID ID, ModuleFile &M) const;

  /// Retrieve the module file that owns the given declaration, or NULL
  /// if the declaration is not from a module file.
  ModuleFile *getOwningModuleFile(const Decl *D);

  /// Get the best name we know for the module that owns the given
  /// declaration, or an empty string if the declaration is not from a module.
  std::string getOwningModuleNameForDiagnostic(const Decl *D);

  /// Returns the source location for the decl \p ID.
  SourceLocation getSourceLocationForDeclID(serialization::GlobalDeclID ID);

  /// Resolve a declaration ID into a declaration, potentially
  /// building a new declaration.
  Decl *GetDecl(serialization::DeclID ID);
  Decl *GetExternalDecl(uint32_t ID) override;

  /// Resolve a declaration ID into a declaration. Return 0 if it's not
  /// been loaded yet.
  Decl *GetExistingDecl(serialization::DeclID ID);

  /// Reads a declaration with the given local ID in the given module.
  Decl *GetLocalDecl(ModuleFile &F, uint32_t LocalID) {
    return GetDecl(getGlobalDeclID(F, LocalID));
  }

  /// Reads a declaration with the given local ID in the given module.
  ///
  /// \returns The requested declaration, casted to the given return type.
  template<typename T>
  T *GetLocalDeclAs(ModuleFile &F, uint32_t LocalID) {
    return cast_or_null<T>(GetLocalDecl(F, LocalID));
  }

  /// Map a global declaration ID into the declaration ID used to
  /// refer to this declaration within the given module fule.
  ///
  /// \returns the global ID of the given declaration as known in the given
  /// module file.
  serialization::DeclID
  mapGlobalIDToModuleFileGlobalID(ModuleFile &M,
                                  serialization::DeclID GlobalID);

  /// Reads a declaration ID from the given position in a record in the
  /// given module.
  ///
  /// \returns The declaration ID read from the record, adjusted to a global ID.
  serialization::DeclID ReadDeclID(ModuleFile &F, const RecordData &Record,
                                   unsigned &Idx);

  /// Reads a declaration from the given position in a record in the
  /// given module.
  Decl *ReadDecl(ModuleFile &F, const RecordData &R, unsigned &I) {
    return GetDecl(ReadDeclID(F, R, I));
  }

  /// Reads a declaration from the given position in a record in the
  /// given module.
  ///
  /// \returns The declaration read from this location, casted to the given
  /// result type.
  template<typename T>
  T *ReadDeclAs(ModuleFile &F, const RecordData &R, unsigned &I) {
    return cast_or_null<T>(GetDecl(ReadDeclID(F, R, I)));
  }

  /// If any redeclarations of \p D have been imported since it was
  /// last checked, this digs out those redeclarations and adds them to the
  /// redeclaration chain for \p D.
  void CompleteRedeclChain(const Decl *D) override;

  CXXBaseSpecifier *GetExternalCXXBaseSpecifiers(uint64_t Offset) override;

  /// Resolve the offset of a statement into a statement.
  ///
  /// This operation will read a new statement from the external
  /// source each time it is called, and is meant to be used via a
  /// LazyOffsetPtr (which is used by Decls for the body of functions, etc).
  Stmt *GetExternalDeclStmt(uint64_t Offset) override;

  /// ReadBlockAbbrevs - Enter a subblock of the specified BlockID with the
  /// specified cursor.  Read the abbreviations that are at the top of the block
  /// and then leave the cursor pointing into the block.
  static bool ReadBlockAbbrevs(llvm::BitstreamCursor &Cursor, unsigned BlockID);

  /// Finds all the visible declarations with a given name.
  /// The current implementation of this method just loads the entire
  /// lookup table as unmaterialized references.
  bool FindExternalVisibleDeclsByName(const DeclContext *DC,
                                      DeclarationName Name) override;

  /// Read all of the declarations lexically stored in a
  /// declaration context.
  ///
  /// \param DC The declaration context whose declarations will be
  /// read.
  ///
  /// \param IsKindWeWant A predicate indicating which declaration kinds
  /// we are interested in.
  ///
  /// \param Decls Vector that will contain the declarations loaded
  /// from the external source. The caller is responsible for merging
  /// these declarations with any declarations already stored in the
  /// declaration context.
  void
  FindExternalLexicalDecls(const DeclContext *DC,
                           llvm::function_ref<bool(Decl::Kind)> IsKindWeWant,
                           SmallVectorImpl<Decl *> &Decls) override;

  /// Get the decls that are contained in a file in the Offset/Length
  /// range. \p Length can be 0 to indicate a point at \p Offset instead of
  /// a range.
  void FindFileRegionDecls(FileID File, unsigned Offset, unsigned Length,
                           SmallVectorImpl<Decl *> &Decls) override;

  /// Notify ASTReader that we started deserialization of
  /// a decl or type so until FinishedDeserializing is called there may be
  /// decls that are initializing. Must be paired with FinishedDeserializing.
  void StartedDeserializing() override;

  /// Notify ASTReader that we finished the deserialization of
  /// a decl or type. Must be paired with StartedDeserializing.
  void FinishedDeserializing() override;

  /// Function that will be invoked when we begin parsing a new
  /// translation unit involving this external AST source.
  ///
  /// This function will provide all of the external definitions to
  /// the ASTConsumer.
  void StartTranslationUnit(ASTConsumer *Consumer) override;

  /// Print some statistics about AST usage.
  void PrintStats() override;

  /// Dump information about the AST reader to standard error.
  void dump();

  /// Return the amount of memory used by memory buffers, breaking down
  /// by heap-backed versus mmap'ed memory.
  void getMemoryBufferSizes(MemoryBufferSizes &sizes) const override;

  /// Initialize the semantic source with the Sema instance
  /// being used to perform semantic analysis on the abstract syntax
  /// tree.
  void InitializeSema(Sema &S) override;

  /// Inform the semantic consumer that Sema is no longer available.
  void ForgetSema() override { SemaObj = nullptr; }

  /// Retrieve the IdentifierInfo for the named identifier.
  ///
  /// This routine builds a new IdentifierInfo for the given identifier. If any
  /// declarations with this name are visible from translation unit scope, their
  /// declarations will be deserialized and introduced into the declaration
  /// chain of the identifier.
  IdentifierInfo *get(StringRef Name) override;

  /// Retrieve an iterator into the set of all identifiers
  /// in all loaded AST files.
  IdentifierIterator *getIdentifiers() override;

  /// Load the contents of the global method pool for a given
  /// selector.
  void ReadMethodPool(Selector Sel) override;

  /// Load the contents of the global method pool for a given
  /// selector if necessary.
  void updateOutOfDateSelector(Selector Sel) override;

  /// Load the set of namespaces that are known to the external source,
  /// which will be used during typo correction.
  void ReadKnownNamespaces(
                         SmallVectorImpl<NamespaceDecl *> &Namespaces) override;

  void ReadUndefinedButUsed(
      llvm::MapVector<NamedDecl *, SourceLocation> &Undefined) override;

  void ReadMismatchingDeleteExpressions(llvm::MapVector<
      FieldDecl *, llvm::SmallVector<std::pair<SourceLocation, bool>, 4>> &
                                            Exprs) override;

  void ReadTentativeDefinitions(
                            SmallVectorImpl<VarDecl *> &TentativeDefs) override;

  void ReadUnusedFileScopedDecls(
                       SmallVectorImpl<const DeclaratorDecl *> &Decls) override;

  void ReadDelegatingConstructors(
                         SmallVectorImpl<CXXConstructorDecl *> &Decls) override;

  void ReadExtVectorDecls(SmallVectorImpl<TypedefNameDecl *> &Decls) override;

  void ReadUnusedLocalTypedefNameCandidates(
      llvm::SmallSetVector<const TypedefNameDecl *, 4> &Decls) override;

  void ReadReferencedSelectors(
           SmallVectorImpl<std::pair<Selector, SourceLocation>> &Sels) override;

  void ReadWeakUndeclaredIdentifiers(
           SmallVectorImpl<std::pair<IdentifierInfo *, WeakInfo>> &WI) override;

  void ReadUsedVTables(SmallVectorImpl<ExternalVTableUse> &VTables) override;

  void ReadPendingInstantiations(
                  SmallVectorImpl<std::pair<ValueDecl *,
                                            SourceLocation>> &Pending) override;

  void ReadLateParsedTemplates(
      llvm::MapVector<const FunctionDecl *, std::unique_ptr<LateParsedTemplate>>
          &LPTMap) override;

  /// Load a selector from disk, registering its ID if it exists.
  void LoadSelector(Selector Sel);

  void SetIdentifierInfo(unsigned ID, IdentifierInfo *II);
  void SetGloballyVisibleDecls(IdentifierInfo *II,
                               const SmallVectorImpl<uint32_t> &DeclIDs,
                               SmallVectorImpl<Decl *> *Decls = nullptr);

  /// Report a diagnostic.
  DiagnosticBuilder Diag(unsigned DiagID) const;

  /// Report a diagnostic.
  DiagnosticBuilder Diag(SourceLocation Loc, unsigned DiagID) const;

  IdentifierInfo *DecodeIdentifierInfo(serialization::IdentifierID ID);

  IdentifierInfo *GetIdentifierInfo(ModuleFile &M, const RecordData &Record,
                                    unsigned &Idx) {
    return DecodeIdentifierInfo(getGlobalIdentifierID(M, Record[Idx++]));
  }

  IdentifierInfo *GetIdentifier(serialization::IdentifierID ID) override {
    // Note that we are loading an identifier.
    Deserializing AnIdentifier(this);

    return DecodeIdentifierInfo(ID);
  }

  IdentifierInfo *getLocalIdentifier(ModuleFile &M, unsigned LocalID);

  serialization::IdentifierID getGlobalIdentifierID(ModuleFile &M,
                                                    unsigned LocalID);

  void resolvePendingMacro(IdentifierInfo *II, const PendingMacroInfo &PMInfo);

  /// Retrieve the macro with the given ID.
  MacroInfo *getMacro(serialization::MacroID ID);

  /// Retrieve the global macro ID corresponding to the given local
  /// ID within the given module file.
  serialization::MacroID getGlobalMacroID(ModuleFile &M, unsigned LocalID);

  /// Read the source location entry with index ID.
  bool ReadSLocEntry(int ID) override;

  /// Retrieve the module import location and module name for the
  /// given source manager entry ID.
  std::pair<SourceLocation, StringRef> getModuleImportLoc(int ID) override;

  /// Retrieve the global submodule ID given a module and its local ID
  /// number.
  serialization::SubmoduleID
  getGlobalSubmoduleID(ModuleFile &M, unsigned LocalID);

  /// Retrieve the submodule that corresponds to a global submodule ID.
  ///
  Module *getSubmodule(serialization::SubmoduleID GlobalID);

  /// Retrieve the module that corresponds to the given module ID.
  ///
  /// Note: overrides method in ExternalASTSource
  Module *getModule(unsigned ID) override;

  bool DeclIsFromPCHWithObjectFile(const Decl *D) override;

  /// Retrieve the module file with a given local ID within the specified
  /// ModuleFile.
  ModuleFile *getLocalModuleFile(ModuleFile &M, unsigned ID);

  /// Get an ID for the given module file.
  unsigned getModuleFileID(ModuleFile *M);

  /// Return a descriptor for the corresponding module.
  llvm::Optional<ASTSourceDescriptor> getSourceDescriptor(unsigned ID) override;

  ExtKind hasExternalDefinitions(const Decl *D) override;

  /// Retrieve a selector from the given module with its local ID
  /// number.
  Selector getLocalSelector(ModuleFile &M, unsigned LocalID);

  Selector DecodeSelector(serialization::SelectorID Idx);

  Selector GetExternalSelector(serialization::SelectorID ID) override;
  uint32_t GetNumExternalSelectors() override;

  Selector ReadSelector(ModuleFile &M, const RecordData &Record, unsigned &Idx) {
    return getLocalSelector(M, Record[Idx++]);
  }

  /// Retrieve the global selector ID that corresponds to this
  /// the local selector ID in a given module.
  serialization::SelectorID getGlobalSelectorID(ModuleFile &F,
                                                unsigned LocalID) const;

  /// Read a declaration name.
  DeclarationName ReadDeclarationName(ModuleFile &F,
                                      const RecordData &Record, unsigned &Idx);
  void ReadDeclarationNameLoc(ModuleFile &F,
                              DeclarationNameLoc &DNLoc, DeclarationName Name,
                              const RecordData &Record, unsigned &Idx);
  void ReadDeclarationNameInfo(ModuleFile &F, DeclarationNameInfo &NameInfo,
                               const RecordData &Record, unsigned &Idx);

  void ReadQualifierInfo(ModuleFile &F, QualifierInfo &Info,
                         const RecordData &Record, unsigned &Idx);

  NestedNameSpecifier *ReadNestedNameSpecifier(ModuleFile &F,
                                               const RecordData &Record,
                                               unsigned &Idx);

  NestedNameSpecifierLoc ReadNestedNameSpecifierLoc(ModuleFile &F,
                                                    const RecordData &Record,
                                                    unsigned &Idx);

  /// Read a template name.
  TemplateName ReadTemplateName(ModuleFile &F, const RecordData &Record,
                                unsigned &Idx);

  /// Read a template argument.
  TemplateArgument ReadTemplateArgument(ModuleFile &F, const RecordData &Record,
                                        unsigned &Idx,
                                        bool Canonicalize = false);

  /// Read a template parameter list.
  TemplateParameterList *ReadTemplateParameterList(ModuleFile &F,
                                                   const RecordData &Record,
                                                   unsigned &Idx);

  /// Read a template argument array.
  void ReadTemplateArgumentList(SmallVectorImpl<TemplateArgument> &TemplArgs,
                                ModuleFile &F, const RecordData &Record,
                                unsigned &Idx, bool Canonicalize = false);

  /// Read a UnresolvedSet structure.
  void ReadUnresolvedSet(ModuleFile &F, LazyASTUnresolvedSet &Set,
                         const RecordData &Record, unsigned &Idx);

  /// Read a C++ base specifier.
  CXXBaseSpecifier ReadCXXBaseSpecifier(ModuleFile &F,
                                        const RecordData &Record,unsigned &Idx);

  /// Read a CXXCtorInitializer array.
  CXXCtorInitializer **
  ReadCXXCtorInitializers(ModuleFile &F, const RecordData &Record,
                          unsigned &Idx);

  /// Read the contents of a CXXCtorInitializer array.
  CXXCtorInitializer **GetExternalCXXCtorInitializers(uint64_t Offset) override;

  /// Read a source location from raw form and return it in its
  /// originating module file's source location space.
  SourceLocation ReadUntranslatedSourceLocation(uint32_t Raw) const {
    return SourceLocation::getFromRawEncoding((Raw >> 1) | (Raw << 31));
  }

  /// Read a source location from raw form.
  SourceLocation ReadSourceLocation(ModuleFile &ModuleFile, uint32_t Raw) const {
    SourceLocation Loc = ReadUntranslatedSourceLocation(Raw);
    return TranslateSourceLocation(ModuleFile, Loc);
  }

  /// Translate a source location from another module file's source
  /// location space into ours.
  SourceLocation TranslateSourceLocation(ModuleFile &ModuleFile,
                                         SourceLocation Loc) const {
    if (!ModuleFile.ModuleOffsetMap.empty())
      ReadModuleOffsetMap(ModuleFile);
    assert(ModuleFile.SLocRemap.find(Loc.getOffset()) !=
               ModuleFile.SLocRemap.end() &&
           "Cannot find offset to remap.");
    int Remap = ModuleFile.SLocRemap.find(Loc.getOffset())->second;
    return Loc.getLocWithOffset(Remap);
  }

  /// Read a source location.
  SourceLocation ReadSourceLocation(ModuleFile &ModuleFile,
                                    const RecordDataImpl &Record,
                                    unsigned &Idx) {
    return ReadSourceLocation(ModuleFile, Record[Idx++]);
  }

  /// Read a source range.
  SourceRange ReadSourceRange(ModuleFile &F,
                              const RecordData &Record, unsigned &Idx);

  /// Read an integral value
  llvm::APInt ReadAPInt(const RecordData &Record, unsigned &Idx);

  /// Read a signed integral value
  llvm::APSInt ReadAPSInt(const RecordData &Record, unsigned &Idx);

  /// Read a floating-point value
  llvm::APFloat ReadAPFloat(const RecordData &Record,
                            const llvm::fltSemantics &Sem, unsigned &Idx);

  // Read a string
  static std::string ReadString(const RecordData &Record, unsigned &Idx);

  // Skip a string
  static void SkipString(const RecordData &Record, unsigned &Idx) {
    Idx += Record[Idx] + 1;
  }

  // Read a path
  std::string ReadPath(ModuleFile &F, const RecordData &Record, unsigned &Idx);

  // Skip a path
  static void SkipPath(const RecordData &Record, unsigned &Idx) {
    SkipString(Record, Idx);
  }

  /// Read a version tuple.
  static VersionTuple ReadVersionTuple(const RecordData &Record, unsigned &Idx);

  CXXTemporary *ReadCXXTemporary(ModuleFile &F, const RecordData &Record,
                                 unsigned &Idx);

  /// Reads one attribute from the current stream position.
  Attr *ReadAttr(ModuleFile &M, const RecordData &Record, unsigned &Idx);

  /// Reads attributes from the current stream position.
  void ReadAttributes(ASTRecordReader &Record, AttrVec &Attrs);

  /// Reads a statement.
  Stmt *ReadStmt(ModuleFile &F);

  /// Reads an expression.
  Expr *ReadExpr(ModuleFile &F);

<<<<<<< HEAD
  /// Reads a sub-statement operand during statement reading.
=======
  /// \brief Reads a bounds expression.
  BoundsExpr *ReadBoundsExpr(ModuleFile &F);

  /// \brief Reads bounds annotations
  BoundsAnnotations ReadBoundsAnnotations(ModuleFile &F);

  /// \brief Reads a sub-statement operand during statement reading.
>>>>>>> 96940ffe
  Stmt *ReadSubStmt() {
    assert(ReadingKind == Read_Stmt &&
           "Should be called only during statement reading!");
    // Subexpressions are stored from last to first, so the next Stmt we need
    // is at the back of the stack.
    assert(!StmtStack.empty() && "Read too many sub-statements!");
    return StmtStack.pop_back_val();
  }

  /// Reads a sub-expression operand during statement reading.
  Expr *ReadSubExpr();

  /// Reads a token out of a record.
  Token ReadToken(ModuleFile &M, const RecordDataImpl &Record, unsigned &Idx);

  /// Reads the macro record located at the given offset.
  MacroInfo *ReadMacroRecord(ModuleFile &F, uint64_t Offset);

  /// Determine the global preprocessed entity ID that corresponds to
  /// the given local ID within the given module.
  serialization::PreprocessedEntityID
  getGlobalPreprocessedEntityID(ModuleFile &M, unsigned LocalID) const;

  /// Add a macro to deserialize its macro directive history.
  ///
  /// \param II The name of the macro.
  /// \param M The module file.
  /// \param MacroDirectivesOffset Offset of the serialized macro directive
  /// history.
  void addPendingMacro(IdentifierInfo *II, ModuleFile *M,
                       uint64_t MacroDirectivesOffset);

  /// Read the set of macros defined by this external macro source.
  void ReadDefinedMacros() override;

  /// Update an out-of-date identifier.
  void updateOutOfDateIdentifier(IdentifierInfo &II) override;

  /// Note that this identifier is up-to-date.
  void markIdentifierUpToDate(IdentifierInfo *II);

  /// Load all external visible decls in the given DeclContext.
  void completeVisibleDeclsMap(const DeclContext *DC) override;

  /// Retrieve the AST context that this AST reader supplements.
  ASTContext &getContext() {
    assert(ContextObj && "requested AST context when not loading AST");
    return *ContextObj;
  }

  // Contains the IDs for declarations that were requested before we have
  // access to a Sema object.
  SmallVector<uint64_t, 16> PreloadedDeclIDs;

  /// Retrieve the semantic analysis object used to analyze the
  /// translation unit in which the precompiled header is being
  /// imported.
  Sema *getSema() { return SemaObj; }

  /// Get the identifier resolver used for name lookup / updates
  /// in the translation unit scope. We have one of these even if we don't
  /// have a Sema object.
  IdentifierResolver &getIdResolver();

  /// Retrieve the identifier table associated with the
  /// preprocessor.
  IdentifierTable &getIdentifierTable();

  /// Record that the given ID maps to the given switch-case
  /// statement.
  void RecordSwitchCaseID(SwitchCase *SC, unsigned ID);

  /// Retrieve the switch-case statement with the given ID.
  SwitchCase *getSwitchCaseWithID(unsigned ID);

  void ClearSwitchCaseIDs();

  /// Cursors for comments blocks.
  SmallVector<std::pair<llvm::BitstreamCursor,
                        serialization::ModuleFile *>, 8> CommentsCursors;

  /// Loads comments ranges.
  void ReadComments() override;

  /// Visit all the input files of the given module file.
  void visitInputFiles(serialization::ModuleFile &MF,
                       bool IncludeSystem, bool Complain,
          llvm::function_ref<void(const serialization::InputFile &IF,
                                  bool isSystem)> Visitor);

  /// Visit all the top-level module maps loaded when building the given module
  /// file.
  void visitTopLevelModuleMaps(serialization::ModuleFile &MF,
                               llvm::function_ref<
                                   void(const FileEntry *)> Visitor);

  bool isProcessingUpdateRecords() { return ProcessingUpdateRecords; }
};

/// An object for streaming information from a record.
class ASTRecordReader {
  using ModuleFile = serialization::ModuleFile;

  ASTReader *Reader;
  ModuleFile *F;
  unsigned Idx = 0;
  ASTReader::RecordData Record;

  using RecordData = ASTReader::RecordData;
  using RecordDataImpl = ASTReader::RecordDataImpl;

public:
  /// Construct an ASTRecordReader that uses the default encoding scheme.
  ASTRecordReader(ASTReader &Reader, ModuleFile &F) : Reader(&Reader), F(&F) {}

  /// Reads a record with id AbbrevID from Cursor, resetting the
  /// internal state.
  unsigned readRecord(llvm::BitstreamCursor &Cursor, unsigned AbbrevID);

  /// Is this a module file for a module (rather than a PCH or similar).
  bool isModule() const { return F->isModule(); }

  /// Retrieve the AST context that this AST reader supplements.
  ASTContext &getContext() { return Reader->getContext(); }

  /// The current position in this record.
  unsigned getIdx() const { return Idx; }

  /// The length of this record.
  size_t size() const { return Record.size(); }

  /// An arbitrary index in this record.
  const uint64_t &operator[](size_t N) { return Record[N]; }

  /// The last element in this record.
  const uint64_t &back() const { return Record.back(); }

  /// Returns the current value in this record, and advances to the
  /// next value.
  const uint64_t &readInt() { return Record[Idx++]; }

  /// Returns the current value in this record, without advancing.
  const uint64_t &peekInt() { return Record[Idx]; }

  /// Skips the specified number of values.
  void skipInts(unsigned N) { Idx += N; }

  /// Retrieve the global submodule ID its local ID number.
  serialization::SubmoduleID
  getGlobalSubmoduleID(unsigned LocalID) {
    return Reader->getGlobalSubmoduleID(*F, LocalID);
  }

  /// Retrieve the submodule that corresponds to a global submodule ID.
  Module *getSubmodule(serialization::SubmoduleID GlobalID) {
    return Reader->getSubmodule(GlobalID);
  }

  /// Read the record that describes the lexical contents of a DC.
  bool readLexicalDeclContextStorage(uint64_t Offset, DeclContext *DC) {
    return Reader->ReadLexicalDeclContextStorage(*F, F->DeclsCursor, Offset,
                                                 DC);
  }

  /// Read the record that describes the visible contents of a DC.
  bool readVisibleDeclContextStorage(uint64_t Offset,
                                     serialization::DeclID ID) {
    return Reader->ReadVisibleDeclContextStorage(*F, F->DeclsCursor, Offset,
                                                 ID);
  }

  void readExceptionSpec(SmallVectorImpl<QualType> &ExceptionStorage,
                         FunctionProtoType::ExceptionSpecInfo &ESI) {
    return Reader->readExceptionSpec(*F, ExceptionStorage, ESI, Record, Idx);
  }

  /// Get the global offset corresponding to a local offset.
  uint64_t getGlobalBitOffset(uint32_t LocalOffset) {
    return Reader->getGlobalBitOffset(*F, LocalOffset);
  }

  /// Reads a statement.
  Stmt *readStmt() { return Reader->ReadStmt(*F); }

  /// Reads an expression.
  Expr *readExpr() { return Reader->ReadExpr(*F); }

<<<<<<< HEAD
  /// Reads a sub-statement operand during statement reading.
=======
  /// \brief Read a bounds expression.
  BoundsExpr *readBoundsExpr() { return Reader->ReadBoundsExpr(*F); }

  /// \brief Read bounds annotations.
  BoundsAnnotations readBoundsAnnotations() { return Reader->ReadBoundsAnnotations(*F); }

  /// \brief Reads a sub-statement operand during statement reading.
>>>>>>> 96940ffe
  Stmt *readSubStmt() { return Reader->ReadSubStmt(); }

  /// Reads a sub-expression operand during statement reading.
  Expr *readSubExpr() { return Reader->ReadSubExpr(); }

  /// Reads a declaration with the given local ID in the given module.
  ///
  /// \returns The requested declaration, casted to the given return type.
  template<typename T>
  T *GetLocalDeclAs(uint32_t LocalID) {
    return cast_or_null<T>(Reader->GetLocalDecl(*F, LocalID));
  }

  /// Reads a TemplateArgumentLocInfo appropriate for the
  /// given TemplateArgument kind, advancing Idx.
  TemplateArgumentLocInfo
  getTemplateArgumentLocInfo(TemplateArgument::ArgKind Kind) {
    return Reader->GetTemplateArgumentLocInfo(*F, Kind, Record, Idx);
  }

  /// Reads a TemplateArgumentLoc, advancing Idx.
  TemplateArgumentLoc
  readTemplateArgumentLoc() {
    return Reader->ReadTemplateArgumentLoc(*F, Record, Idx);
  }

  const ASTTemplateArgumentListInfo*
  readASTTemplateArgumentListInfo() {
    return Reader->ReadASTTemplateArgumentListInfo(*F, Record, Idx);
  }

  /// Reads a declarator info from the given record, advancing Idx.
  TypeSourceInfo *getTypeSourceInfo() {
    return Reader->GetTypeSourceInfo(*F, Record, Idx);
  }

  /// Reads the location information for a type.
  void readTypeLoc(TypeLoc TL) {
    return Reader->ReadTypeLoc(*F, Record, Idx, TL);
  }

  /// Map a local type ID within a given AST file to a global type ID.
  serialization::TypeID getGlobalTypeID(unsigned LocalID) const {
    return Reader->getGlobalTypeID(*F, LocalID);
  }

  /// Read a type from the current position in the record.
  QualType readType() {
    return Reader->readType(*F, Record, Idx);
  }

  /// Reads a declaration ID from the given position in this record.
  ///
  /// \returns The declaration ID read from the record, adjusted to a global ID.
  serialization::DeclID readDeclID() {
    return Reader->ReadDeclID(*F, Record, Idx);
  }

  /// Reads a declaration from the given position in a record in the
  /// given module, advancing Idx.
  Decl *readDecl() {
    return Reader->ReadDecl(*F, Record, Idx);
  }

  /// Reads a declaration from the given position in the record,
  /// advancing Idx.
  ///
  /// \returns The declaration read from this location, casted to the given
  /// result type.
  template<typename T>
  T *readDeclAs() {
    return Reader->ReadDeclAs<T>(*F, Record, Idx);
  }

  IdentifierInfo *getIdentifierInfo() {
    return Reader->GetIdentifierInfo(*F, Record, Idx);
  }

  /// Read a selector from the Record, advancing Idx.
  Selector readSelector() {
    return Reader->ReadSelector(*F, Record, Idx);
  }

  /// Read a declaration name, advancing Idx.
  DeclarationName readDeclarationName() {
    return Reader->ReadDeclarationName(*F, Record, Idx);
  }
  void readDeclarationNameLoc(DeclarationNameLoc &DNLoc, DeclarationName Name) {
    return Reader->ReadDeclarationNameLoc(*F, DNLoc, Name, Record, Idx);
  }
  void readDeclarationNameInfo(DeclarationNameInfo &NameInfo) {
    return Reader->ReadDeclarationNameInfo(*F, NameInfo, Record, Idx);
  }

  void readQualifierInfo(QualifierInfo &Info) {
    return Reader->ReadQualifierInfo(*F, Info, Record, Idx);
  }

  NestedNameSpecifier *readNestedNameSpecifier() {
    return Reader->ReadNestedNameSpecifier(*F, Record, Idx);
  }

  NestedNameSpecifierLoc readNestedNameSpecifierLoc() {
    return Reader->ReadNestedNameSpecifierLoc(*F, Record, Idx);
  }

  /// Read a template name, advancing Idx.
  TemplateName readTemplateName() {
    return Reader->ReadTemplateName(*F, Record, Idx);
  }

  /// Read a template argument, advancing Idx.
  TemplateArgument readTemplateArgument(bool Canonicalize = false) {
    return Reader->ReadTemplateArgument(*F, Record, Idx, Canonicalize);
  }

  /// Read a template parameter list, advancing Idx.
  TemplateParameterList *readTemplateParameterList() {
    return Reader->ReadTemplateParameterList(*F, Record, Idx);
  }

  /// Read a template argument array, advancing Idx.
  void readTemplateArgumentList(SmallVectorImpl<TemplateArgument> &TemplArgs,
                                bool Canonicalize = false) {
    return Reader->ReadTemplateArgumentList(TemplArgs, *F, Record, Idx,
                                            Canonicalize);
  }

  /// Read a UnresolvedSet structure, advancing Idx.
  void readUnresolvedSet(LazyASTUnresolvedSet &Set) {
    return Reader->ReadUnresolvedSet(*F, Set, Record, Idx);
  }

  /// Read a C++ base specifier, advancing Idx.
  CXXBaseSpecifier readCXXBaseSpecifier() {
    return Reader->ReadCXXBaseSpecifier(*F, Record, Idx);
  }

  /// Read a CXXCtorInitializer array, advancing Idx.
  CXXCtorInitializer **readCXXCtorInitializers() {
    return Reader->ReadCXXCtorInitializers(*F, Record, Idx);
  }

  CXXTemporary *readCXXTemporary() {
    return Reader->ReadCXXTemporary(*F, Record, Idx);
  }

  /// Read a source location, advancing Idx.
  SourceLocation readSourceLocation() {
    return Reader->ReadSourceLocation(*F, Record, Idx);
  }

  /// Read a source range, advancing Idx.
  SourceRange readSourceRange() {
    return Reader->ReadSourceRange(*F, Record, Idx);
  }

  /// Read an integral value, advancing Idx.
  llvm::APInt readAPInt() {
    return Reader->ReadAPInt(Record, Idx);
  }

  /// Read a signed integral value, advancing Idx.
  llvm::APSInt readAPSInt() {
    return Reader->ReadAPSInt(Record, Idx);
  }

  /// Read a floating-point value, advancing Idx.
  llvm::APFloat readAPFloat(const llvm::fltSemantics &Sem) {
    return Reader->ReadAPFloat(Record, Sem,Idx);
  }

  /// Read a string, advancing Idx.
  std::string readString() {
    return Reader->ReadString(Record, Idx);
  }

  /// Read a path, advancing Idx.
  std::string readPath() {
    return Reader->ReadPath(*F, Record, Idx);
  }

  /// Read a version tuple, advancing Idx.
  VersionTuple readVersionTuple() {
    return ASTReader::ReadVersionTuple(Record, Idx);
  }

  /// Reads one attribute from the current stream position, advancing Idx.
  Attr *readAttr() {
    return Reader->ReadAttr(*F, Record, Idx);
  }

  /// Reads attributes from the current stream position, advancing Idx.
  void readAttributes(AttrVec &Attrs) {
    return Reader->ReadAttributes(*this, Attrs);
  }

  /// Reads a token out of a record, advancing Idx.
  Token readToken() {
    return Reader->ReadToken(*F, Record, Idx);
  }

  void recordSwitchCaseID(SwitchCase *SC, unsigned ID) {
    Reader->RecordSwitchCaseID(SC, ID);
  }

  /// Retrieve the switch-case statement with the given ID.
  SwitchCase *getSwitchCaseWithID(unsigned ID) {
    return Reader->getSwitchCaseWithID(ID);
  }
};

/// Helper class that saves the current stream position and
/// then restores it when destroyed.
struct SavedStreamPosition {
  explicit SavedStreamPosition(llvm::BitstreamCursor &Cursor)
      : Cursor(Cursor), Offset(Cursor.GetCurrentBitNo()) {}

  ~SavedStreamPosition() {
    Cursor.JumpToBit(Offset);
  }

private:
  llvm::BitstreamCursor &Cursor;
  uint64_t Offset;
};

inline void PCHValidator::Error(const char *Msg) {
  Reader.Error(Msg);
}

class OMPClauseReader : public OMPClauseVisitor<OMPClauseReader> {
  ASTRecordReader &Record;
  ASTContext &Context;

public:
  OMPClauseReader(ASTRecordReader &Record)
      : Record(Record), Context(Record.getContext()) {}

#define OPENMP_CLAUSE(Name, Class) void Visit##Class(Class *C);
#include "clang/Basic/OpenMPKinds.def"
  OMPClause *readClause();
  void VisitOMPClauseWithPreInit(OMPClauseWithPreInit *C);
  void VisitOMPClauseWithPostUpdate(OMPClauseWithPostUpdate *C);
};

} // namespace clang

#endif // LLVM_CLANG_SERIALIZATION_ASTREADER_H<|MERGE_RESOLUTION|>--- conflicted
+++ resolved
@@ -2258,17 +2258,13 @@
   /// Reads an expression.
   Expr *ReadExpr(ModuleFile &F);
 
-<<<<<<< HEAD
+  /// Reads a bounds expression.
+  BoundsExpr *ReadBoundsExpr(ModuleFile &F);
+
+  /// Reads bounds annotations
+  BoundsAnnotations ReadBoundsAnnotations(ModuleFile &F);
+
   /// Reads a sub-statement operand during statement reading.
-=======
-  /// \brief Reads a bounds expression.
-  BoundsExpr *ReadBoundsExpr(ModuleFile &F);
-
-  /// \brief Reads bounds annotations
-  BoundsAnnotations ReadBoundsAnnotations(ModuleFile &F);
-
-  /// \brief Reads a sub-statement operand during statement reading.
->>>>>>> 96940ffe
   Stmt *ReadSubStmt() {
     assert(ReadingKind == Read_Stmt &&
            "Should be called only during statement reading!");
@@ -2456,17 +2452,13 @@
   /// Reads an expression.
   Expr *readExpr() { return Reader->ReadExpr(*F); }
 
-<<<<<<< HEAD
+  /// Read a bounds expression.
+  BoundsExpr *readBoundsExpr() { return Reader->ReadBoundsExpr(*F); }
+
+  /// Read bounds annotations.
+  BoundsAnnotations readBoundsAnnotations() { return Reader->ReadBoundsAnnotations(*F); }
+
   /// Reads a sub-statement operand during statement reading.
-=======
-  /// \brief Read a bounds expression.
-  BoundsExpr *readBoundsExpr() { return Reader->ReadBoundsExpr(*F); }
-
-  /// \brief Read bounds annotations.
-  BoundsAnnotations readBoundsAnnotations() { return Reader->ReadBoundsAnnotations(*F); }
-
-  /// \brief Reads a sub-statement operand during statement reading.
->>>>>>> 96940ffe
   Stmt *readSubStmt() { return Reader->ReadSubStmt(); }
 
   /// Reads a sub-expression operand during statement reading.
