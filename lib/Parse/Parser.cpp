//===--- Parser.cpp - C Language Family Parser ----------------------------===//
//
//                     The LLVM Compiler Infrastructure
//
// This file is distributed under the University of Illinois Open Source
// License. See LICENSE.TXT for details.
//
//===----------------------------------------------------------------------===//
//
//  This file implements the Parser interfaces.
//
//===----------------------------------------------------------------------===//

#include "clang/Parse/Parser.h"
#include "clang/AST/ASTConsumer.h"
#include "clang/AST/ASTContext.h"
#include "clang/AST/DeclTemplate.h"
#include "clang/Parse/ParseDiagnostic.h"
#include "clang/Parse/RAIIObjectsForParser.h"
#include "clang/Sema/DeclSpec.h"
#include "clang/Sema/ParsedTemplate.h"
#include "clang/Sema/Scope.h"
using namespace clang;


namespace {
/// \brief A comment handler that passes comments found by the preprocessor
/// to the parser action.
class ActionCommentHandler : public CommentHandler {
  Sema &S;

public:
  explicit ActionCommentHandler(Sema &S) : S(S) { }

  bool HandleComment(Preprocessor &PP, SourceRange Comment) override {
    S.ActOnComment(Comment);
    return false;
  }
};
} // end anonymous namespace

IdentifierInfo *Parser::getSEHExceptKeyword() {
  // __except is accepted as a (contextual) keyword 
  if (!Ident__except && (getLangOpts().MicrosoftExt || getLangOpts().Borland))
    Ident__except = PP.getIdentifierInfo("__except");

  return Ident__except;
}

Parser::Parser(Preprocessor &pp, Sema &actions, bool skipFunctionBodies)
  : PP(pp), Actions(actions), Diags(PP.getDiagnostics()),
    GreaterThanIsOperator(true), ColonIsSacred(false), 
    InMessageExpression(false), TemplateParameterDepth(0),
    ParsingInObjCContainer(false) {
  SkipFunctionBodies = pp.isCodeCompletionEnabled() || skipFunctionBodies;
  Tok.startToken();
  Tok.setKind(tok::eof);
  Actions.CurScope = nullptr;
  NumCachedScopes = 0;
  CurParsedObjCImpl = nullptr;

  // Add #pragma handlers. These are removed and destroyed in the
  // destructor.
  initializePragmaHandlers();

  CommentSemaHandler.reset(new ActionCommentHandler(actions));
  PP.addCommentHandler(CommentSemaHandler.get());

  PP.setCodeCompletionHandler(*this);
}

DiagnosticBuilder Parser::Diag(SourceLocation Loc, unsigned DiagID) {
  return Diags.Report(Loc, DiagID);
}

DiagnosticBuilder Parser::Diag(const Token &Tok, unsigned DiagID) {
  return Diag(Tok.getLocation(), DiagID);
}

/// \brief Emits a diagnostic suggesting parentheses surrounding a
/// given range.
///
/// \param Loc The location where we'll emit the diagnostic.
/// \param DK The kind of diagnostic to emit.
/// \param ParenRange Source range enclosing code that should be parenthesized.
void Parser::SuggestParentheses(SourceLocation Loc, unsigned DK,
                                SourceRange ParenRange) {
  SourceLocation EndLoc = PP.getLocForEndOfToken(ParenRange.getEnd());
  if (!ParenRange.getEnd().isFileID() || EndLoc.isInvalid()) {
    // We can't display the parentheses, so just dig the
    // warning/error and return.
    Diag(Loc, DK);
    return;
  }

  Diag(Loc, DK)
    << FixItHint::CreateInsertion(ParenRange.getBegin(), "(")
    << FixItHint::CreateInsertion(EndLoc, ")");
}

static bool IsCommonTypo(tok::TokenKind ExpectedTok, const Token &Tok) {
  switch (ExpectedTok) {
  case tok::semi:
    return Tok.is(tok::colon) || Tok.is(tok::comma); // : or , for ;
  default: return false;
  }
}

bool Parser::ExpectAndConsume(tok::TokenKind ExpectedTok, unsigned DiagID,
                              StringRef Msg) {
  if (Tok.is(ExpectedTok) || Tok.is(tok::code_completion)) {
    ConsumeAnyToken();
    return false;
  }

  // Detect common single-character typos and resume.
  if (IsCommonTypo(ExpectedTok, Tok)) {
    SourceLocation Loc = Tok.getLocation();
    {
      DiagnosticBuilder DB = Diag(Loc, DiagID);
      DB << FixItHint::CreateReplacement(
                SourceRange(Loc), tok::getPunctuatorSpelling(ExpectedTok));
      if (DiagID == diag::err_expected)
        DB << ExpectedTok;
      else if (DiagID == diag::err_expected_after)
        DB << Msg << ExpectedTok;
      else
        DB << Msg;
    }

    // Pretend there wasn't a problem.
    ConsumeAnyToken();
    return false;
  }

  SourceLocation EndLoc = PP.getLocForEndOfToken(PrevTokLocation);
  const char *Spelling = nullptr;
  if (EndLoc.isValid())
    Spelling = tok::getPunctuatorSpelling(ExpectedTok);

  DiagnosticBuilder DB =
      Spelling
          ? Diag(EndLoc, DiagID) << FixItHint::CreateInsertion(EndLoc, Spelling)
          : Diag(Tok, DiagID);
  if (DiagID == diag::err_expected)
    DB << ExpectedTok;
  else if (DiagID == diag::err_expected_after)
    DB << Msg << ExpectedTok;
  else
    DB << Msg;

  return true;
}

bool Parser::ExpectAndConsumeSemi(unsigned DiagID) {
  if (TryConsumeToken(tok::semi))
    return false;

  if (Tok.is(tok::code_completion)) {
    handleUnexpectedCodeCompletionToken();
    return false;
  }
  
  if ((Tok.is(tok::r_paren) || Tok.is(tok::r_square)) && 
      NextToken().is(tok::semi)) {
    Diag(Tok, diag::err_extraneous_token_before_semi)
      << PP.getSpelling(Tok)
      << FixItHint::CreateRemoval(Tok.getLocation());
    ConsumeAnyToken(); // The ')' or ']'.
    ConsumeToken(); // The ';'.
    return false;
  }
  
  return ExpectAndConsume(tok::semi, DiagID);
}

void Parser::ConsumeExtraSemi(ExtraSemiKind Kind, unsigned TST) {
  if (!Tok.is(tok::semi)) return;

  bool HadMultipleSemis = false;
  SourceLocation StartLoc = Tok.getLocation();
  SourceLocation EndLoc = Tok.getLocation();
  ConsumeToken();

  while ((Tok.is(tok::semi) && !Tok.isAtStartOfLine())) {
    HadMultipleSemis = true;
    EndLoc = Tok.getLocation();
    ConsumeToken();
  }

  // C++11 allows extra semicolons at namespace scope, but not in any of the
  // other contexts.
  if (Kind == OutsideFunction && getLangOpts().CPlusPlus) {
    if (getLangOpts().CPlusPlus11)
      Diag(StartLoc, diag::warn_cxx98_compat_top_level_semi)
          << FixItHint::CreateRemoval(SourceRange(StartLoc, EndLoc));
    else
      Diag(StartLoc, diag::ext_extra_semi_cxx11)
          << FixItHint::CreateRemoval(SourceRange(StartLoc, EndLoc));
    return;
  }

  if (Kind != AfterMemberFunctionDefinition || HadMultipleSemis)
    Diag(StartLoc, diag::ext_extra_semi)
        << Kind << DeclSpec::getSpecifierName((DeclSpec::TST)TST,
                                    Actions.getASTContext().getPrintingPolicy())
        << FixItHint::CreateRemoval(SourceRange(StartLoc, EndLoc));
  else
    // A single semicolon is valid after a member function definition.
    Diag(StartLoc, diag::warn_extra_semi_after_mem_fn_def)
      << FixItHint::CreateRemoval(SourceRange(StartLoc, EndLoc));
}

bool Parser::expectIdentifier() {
  if (Tok.is(tok::identifier))
    return false;
  if (const auto *II = Tok.getIdentifierInfo()) {
    if (II->isCPlusPlusKeyword(getLangOpts())) {
      Diag(Tok, diag::err_expected_token_instead_of_objcxx_keyword)
          << tok::identifier << Tok.getIdentifierInfo();
      // Objective-C++: Recover by treating this keyword as a valid identifier.
      return false;
    }
  }
  Diag(Tok, diag::err_expected) << tok::identifier;
  return true;
}

//===----------------------------------------------------------------------===//
// Error recovery.
//===----------------------------------------------------------------------===//

static bool HasFlagsSet(Parser::SkipUntilFlags L, Parser::SkipUntilFlags R) {
  return (static_cast<unsigned>(L) & static_cast<unsigned>(R)) != 0;
}

/// SkipUntil - Read tokens until we get to the specified token, then consume
/// it (unless no flag StopBeforeMatch).  Because we cannot guarantee that the
/// token will ever occur, this skips to the next token, or to some likely
/// good stopping point.  If StopAtSemi is true, skipping will stop at a ';'
/// character.
///
/// If SkipUntil finds the specified token, it returns true, otherwise it
/// returns false.
bool Parser::SkipUntil(ArrayRef<tok::TokenKind> Toks, SkipUntilFlags Flags) {
  // We always want this function to skip at least one token if the first token
  // isn't T and if not at EOF.
  bool isFirstTokenSkipped = true;
  while (1) {
    // If we found one of the tokens, stop and return true.
    for (unsigned i = 0, NumToks = Toks.size(); i != NumToks; ++i) {
      if (Tok.is(Toks[i])) {
        if (HasFlagsSet(Flags, StopBeforeMatch)) {
          // Noop, don't consume the token.
        } else {
          ConsumeAnyToken();
        }
        return true;
      }
    }

    // Important special case: The caller has given up and just wants us to
    // skip the rest of the file. Do this without recursing, since we can
    // get here precisely because the caller detected too much recursion.
    if (Toks.size() == 1 && Toks[0] == tok::eof &&
        !HasFlagsSet(Flags, StopAtSemi) &&
        !HasFlagsSet(Flags, StopAtCodeCompletion)) {
      while (Tok.isNot(tok::eof))
        ConsumeAnyToken();
      return true;
    }

    switch (Tok.getKind()) {
    case tok::eof:
      // Ran out of tokens.
      return false;

    case tok::annot_pragma_openmp:
    case tok::annot_pragma_openmp_end:
      // Stop before an OpenMP pragma boundary.
    case tok::annot_module_begin:
    case tok::annot_module_end:
    case tok::annot_module_include:
      // Stop before we change submodules. They generally indicate a "good"
      // place to pick up parsing again (except in the special case where
      // we're trying to skip to EOF).
      return false;

    case tok::code_completion:
      if (!HasFlagsSet(Flags, StopAtCodeCompletion))
        handleUnexpectedCodeCompletionToken();
      return false;
        
    case tok::l_paren:
      // Recursively skip properly-nested parens.
      ConsumeParen();
      if (HasFlagsSet(Flags, StopAtCodeCompletion))
        SkipUntil(tok::r_paren, StopAtCodeCompletion);
      else
        SkipUntil(tok::r_paren);
      break;
    case tok::l_square:
      // Recursively skip properly-nested square brackets.
      ConsumeBracket();
      if (HasFlagsSet(Flags, StopAtCodeCompletion))
        SkipUntil(tok::r_square, StopAtCodeCompletion);
      else
        SkipUntil(tok::r_square);
      break;
    case tok::l_brace:
      // Recursively skip properly-nested braces.
      ConsumeBrace();
      if (HasFlagsSet(Flags, StopAtCodeCompletion))
        SkipUntil(tok::r_brace, StopAtCodeCompletion);
      else
        SkipUntil(tok::r_brace);
      break;

    // Okay, we found a ']' or '}' or ')', which we think should be balanced.
    // Since the user wasn't looking for this token (if they were, it would
    // already be handled), this isn't balanced.  If there is a LHS token at a
    // higher level, we will assume that this matches the unbalanced token
    // and return it.  Otherwise, this is a spurious RHS token, which we skip.
    case tok::r_paren:
      if (ParenCount && !isFirstTokenSkipped)
        return false;  // Matches something.
      ConsumeParen();
      break;
    case tok::r_square:
      if (BracketCount && !isFirstTokenSkipped)
        return false;  // Matches something.
      ConsumeBracket();
      break;
    case tok::r_brace:
      if (BraceCount && !isFirstTokenSkipped)
        return false;  // Matches something.
      ConsumeBrace();
      break;

    case tok::semi:
      if (HasFlagsSet(Flags, StopAtSemi))
        return false;
      // FALL THROUGH.
    default:
      // Skip this token.
      ConsumeAnyToken();
      break;
    }
    isFirstTokenSkipped = false;
  }
}

//===----------------------------------------------------------------------===//
// Scope manipulation
//===----------------------------------------------------------------------===//

/// EnterScope - Start a new scope.
void Parser::EnterScope(unsigned ScopeFlags) {
  // Checked C - inherit checked scope property from parent scope.
  if (getCurScope() && getCurScope()->isCheckedScope())
    ScopeFlags |= Scope::CheckedScope;
  // UncheckedScope ScopeFlag clears checked property.
  if (ScopeFlags & Scope::UncheckedScope)
    ScopeFlags &= ~Scope::CheckedScope;
  if (NumCachedScopes) {
    Scope *N = ScopeCache[--NumCachedScopes];
    N->Init(getCurScope(), ScopeFlags);
    Actions.CurScope = N;
  } else {
    Actions.CurScope = new Scope(getCurScope(), ScopeFlags, Diags);
  }
}

/// ExitScope - Pop a scope off the scope stack.
void Parser::ExitScope() {
  assert(getCurScope() && "Scope imbalance!");

  // Inform the actions module that this scope is going away if there are any
  // decls in it.
  Actions.ActOnPopScope(Tok.getLocation(), getCurScope());

  Scope *OldScope = getCurScope();
  Actions.CurScope = OldScope->getParent();

  if (NumCachedScopes == ScopeCacheSize)
    delete OldScope;
  else
    ScopeCache[NumCachedScopes++] = OldScope;
}

/// Set the flags for the current scope to ScopeFlags. If ManageFlags is false,
/// this object does nothing.
Parser::ParseScopeFlags::ParseScopeFlags(Parser *Self, unsigned ScopeFlags,
                                 bool ManageFlags)
  : CurScope(ManageFlags ? Self->getCurScope() : nullptr) {
  if (CurScope) {
    OldFlags = CurScope->getFlags();
    CurScope->setFlags(ScopeFlags);
  }
}

/// Restore the flags for the current scope to what they were before this
/// object overrode them.
Parser::ParseScopeFlags::~ParseScopeFlags() {
  if (CurScope)
    CurScope->setFlags(OldFlags);
}


//===----------------------------------------------------------------------===//
// C99 6.9: External Definitions.
//===----------------------------------------------------------------------===//

Parser::~Parser() {
  // If we still have scopes active, delete the scope tree.
  delete getCurScope();
  Actions.CurScope = nullptr;

  // Free the scope cache.
  for (unsigned i = 0, e = NumCachedScopes; i != e; ++i)
    delete ScopeCache[i];

  resetPragmaHandlers();

  PP.removeCommentHandler(CommentSemaHandler.get());

  PP.clearCodeCompletionHandler();

  if (getLangOpts().DelayedTemplateParsing &&
      !PP.isIncrementalProcessingEnabled() && !TemplateIds.empty()) {
    // If an ASTConsumer parsed delay-parsed templates in their
    // HandleTranslationUnit() method, TemplateIds created there were not
    // guarded by a DestroyTemplateIdAnnotationsRAIIObj object in
    // ParseTopLevelDecl(). Destroy them here.
    DestroyTemplateIdAnnotationsRAIIObj CleanupRAII(TemplateIds);
  }

  assert(TemplateIds.empty() && "Still alive TemplateIdAnnotations around?");
}

/// Initialize - Warm up the parser.
///
void Parser::Initialize() {
  // Create the translation unit scope.  Install it as the current scope.
  assert(getCurScope() == nullptr && "A scope is already active?");
  EnterScope(Scope::DeclScope);
  Actions.ActOnTranslationUnitScope(getCurScope());

  // Initialization for Objective-C context sensitive keywords recognition.
  // Referenced in Parser::ParseObjCTypeQualifierList.
  if (getLangOpts().ObjC1) {
    ObjCTypeQuals[objc_in] = &PP.getIdentifierTable().get("in");
    ObjCTypeQuals[objc_out] = &PP.getIdentifierTable().get("out");
    ObjCTypeQuals[objc_inout] = &PP.getIdentifierTable().get("inout");
    ObjCTypeQuals[objc_oneway] = &PP.getIdentifierTable().get("oneway");
    ObjCTypeQuals[objc_bycopy] = &PP.getIdentifierTable().get("bycopy");
    ObjCTypeQuals[objc_byref] = &PP.getIdentifierTable().get("byref");
    ObjCTypeQuals[objc_nonnull] = &PP.getIdentifierTable().get("nonnull");
    ObjCTypeQuals[objc_nullable] = &PP.getIdentifierTable().get("nullable");
    ObjCTypeQuals[objc_null_unspecified]
      = &PP.getIdentifierTable().get("null_unspecified");
  }

  Ident_instancetype = nullptr;
  Ident_final = nullptr;
  Ident_sealed = nullptr;
  Ident_override = nullptr;
  Ident_GNU_final = nullptr;

  Ident_super = &PP.getIdentifierTable().get("super");

  Ident_vector = nullptr;
  Ident_bool = nullptr;
  Ident_pixel = nullptr;
  if (getLangOpts().AltiVec || getLangOpts().ZVector) {
    Ident_vector = &PP.getIdentifierTable().get("vector");
    Ident_bool = &PP.getIdentifierTable().get("bool");
  }
  if (getLangOpts().AltiVec)
    Ident_pixel = &PP.getIdentifierTable().get("pixel");

  Ident_introduced = nullptr;
  Ident_deprecated = nullptr;
  Ident_obsoleted = nullptr;
  Ident_unavailable = nullptr;
  Ident_strict = nullptr;
  Ident_replacement = nullptr;

  if (getLangOpts().CheckedC) {
    Ident_bounds = &PP.getIdentifierTable().get("bounds");
    Ident_byte_count = &PP.getIdentifierTable().get("byte_count");
    Ident_count = &PP.getIdentifierTable().get("count");
    Ident_unknown = &PP.getIdentifierTable().get("unknown");
    Ident_itype = &PP.getIdentifierTable().get("itype");
    Ident_rel_align = &PP.getIdentifierTable().get("rel_align");
    Ident_rel_align_value = &PP.getIdentifierTable().get("rel_align_value");
    Ident_dynamic_bounds_cast =
        &PP.getIdentifierTable().get("_Dynamic_bounds_cast");
    Ident_assume_bounds_cast =
        &PP.getIdentifierTable().get("_Assume_bounds_cast");
  } else {
    Ident_bounds = nullptr;
    Ident_byte_count = nullptr;
    Ident_count = nullptr;
    Ident_unknown = nullptr;
    Ident_itype = nullptr;
    Ident_rel_align = nullptr;
    Ident_rel_align_value = nullptr;
    Ident_dynamic_bounds_cast = nullptr;
    Ident_assume_bounds_cast = nullptr;
  }
  Ident_language = Ident_defined_in = Ident_generated_declaration = nullptr;\

  Ident__except = nullptr;

  Ident__exception_code = Ident__exception_info = nullptr;
  Ident__abnormal_termination = Ident___exception_code = nullptr;
  Ident___exception_info = Ident___abnormal_termination = nullptr;
  Ident_GetExceptionCode = Ident_GetExceptionInfo = nullptr;
  Ident_AbnormalTermination = nullptr;

  if(getLangOpts().Borland) {
    Ident__exception_info        = PP.getIdentifierInfo("_exception_info");
    Ident___exception_info       = PP.getIdentifierInfo("__exception_info");
    Ident_GetExceptionInfo       = PP.getIdentifierInfo("GetExceptionInformation");
    Ident__exception_code        = PP.getIdentifierInfo("_exception_code");
    Ident___exception_code       = PP.getIdentifierInfo("__exception_code");
    Ident_GetExceptionCode       = PP.getIdentifierInfo("GetExceptionCode");
    Ident__abnormal_termination  = PP.getIdentifierInfo("_abnormal_termination");
    Ident___abnormal_termination = PP.getIdentifierInfo("__abnormal_termination");
    Ident_AbnormalTermination    = PP.getIdentifierInfo("AbnormalTermination");

    PP.SetPoisonReason(Ident__exception_code,diag::err_seh___except_block);
    PP.SetPoisonReason(Ident___exception_code,diag::err_seh___except_block);
    PP.SetPoisonReason(Ident_GetExceptionCode,diag::err_seh___except_block);
    PP.SetPoisonReason(Ident__exception_info,diag::err_seh___except_filter);
    PP.SetPoisonReason(Ident___exception_info,diag::err_seh___except_filter);
    PP.SetPoisonReason(Ident_GetExceptionInfo,diag::err_seh___except_filter);
    PP.SetPoisonReason(Ident__abnormal_termination,diag::err_seh___finally_block);
    PP.SetPoisonReason(Ident___abnormal_termination,diag::err_seh___finally_block);
    PP.SetPoisonReason(Ident_AbnormalTermination,diag::err_seh___finally_block);
  }

  Actions.Initialize();

  // Prime the lexer look-ahead.
  ConsumeToken();
}

void Parser::LateTemplateParserCleanupCallback(void *P) {
  // While this RAII helper doesn't bracket any actual work, the destructor will
  // clean up annotations that were created during ActOnEndOfTranslationUnit
  // when incremental processing is enabled.
  DestroyTemplateIdAnnotationsRAIIObj CleanupRAII(((Parser *)P)->TemplateIds);
}

bool Parser::ParseFirstTopLevelDecl(DeclGroupPtrTy &Result) {
  Actions.ActOnStartOfTranslationUnit();

  // C11 6.9p1 says translation units must have at least one top-level
  // declaration. C++ doesn't have this restriction. We also don't want to
  // complain if we have a precompiled header, although technically if the PCH
  // is empty we should still emit the (pedantic) diagnostic.
  bool NoTopLevelDecls = ParseTopLevelDecl(Result);
  if (NoTopLevelDecls && !Actions.getASTContext().getExternalSource() &&
      !getLangOpts().CPlusPlus)
    Diag(diag::ext_empty_translation_unit);

  return NoTopLevelDecls;
}

/// ParseTopLevelDecl - Parse one top-level declaration, return whatever the
/// action tells us to.  This returns true if the EOF was encountered.
bool Parser::ParseTopLevelDecl(DeclGroupPtrTy &Result) {
  DestroyTemplateIdAnnotationsRAIIObj CleanupRAII(TemplateIds);

  // Skip over the EOF token, flagging end of previous input for incremental
  // processing
  if (PP.isIncrementalProcessingEnabled() && Tok.is(tok::eof))
    ConsumeToken();

  Result = nullptr;
  switch (Tok.getKind()) {
  case tok::annot_pragma_unused:
    HandlePragmaUnused();
    return false;

  case tok::annot_pragma_bounds_checked:
    HandlePragmaBoundsChecked();
    return false;

  case tok::kw_import:
    Result = ParseModuleImport(SourceLocation());
    return false;

  case tok::kw_export:
    if (NextToken().isNot(tok::kw_module))
      break;
    LLVM_FALLTHROUGH;
  case tok::kw_module:
    Result = ParseModuleDecl();
    return false;

  case tok::annot_module_include:
    Actions.ActOnModuleInclude(Tok.getLocation(),
                               reinterpret_cast<Module *>(
                                   Tok.getAnnotationValue()));
    ConsumeAnnotationToken();
    return false;

  case tok::annot_module_begin:
    Actions.ActOnModuleBegin(Tok.getLocation(), reinterpret_cast<Module *>(
                                                    Tok.getAnnotationValue()));
    ConsumeAnnotationToken();
    return false;

  case tok::annot_module_end:
    Actions.ActOnModuleEnd(Tok.getLocation(), reinterpret_cast<Module *>(
                                                  Tok.getAnnotationValue()));
    ConsumeAnnotationToken();
    return false;

  case tok::annot_pragma_attribute:
    HandlePragmaAttribute();
    return false;

  case tok::eof:
    // Late template parsing can begin.
    if (getLangOpts().DelayedTemplateParsing)
      Actions.SetLateTemplateParser(LateTemplateParserCallback,
                                    PP.isIncrementalProcessingEnabled() ?
                                    LateTemplateParserCleanupCallback : nullptr,
                                    this);
    if (!PP.isIncrementalProcessingEnabled())
      Actions.ActOnEndOfTranslationUnit();
    //else don't tell Sema that we ended parsing: more input might come.
    return true;

  default:
    break;
  }

  ParsedAttributesWithRange attrs(AttrFactory);
  MaybeParseCXX11Attributes(attrs);

  Result = ParseExternalDeclaration(attrs);
  return false;
}

/// ParseExternalDeclaration:
///
///       external-declaration: [C99 6.9], declaration: [C++ dcl.dcl]
///         function-definition
///         declaration
/// [GNU]   asm-definition
/// [GNU]   __extension__ external-declaration
/// [OBJC]  objc-class-definition
/// [OBJC]  objc-class-declaration
/// [OBJC]  objc-alias-declaration
/// [OBJC]  objc-protocol-definition
/// [OBJC]  objc-method-definition
/// [OBJC]  @end
/// [C++]   linkage-specification
/// [GNU] asm-definition:
///         simple-asm-expr ';'
/// [C++11] empty-declaration
/// [C++11] attribute-declaration
///
/// [C++11] empty-declaration:
///           ';'
///
/// [C++0x/GNU] 'extern' 'template' declaration
Parser::DeclGroupPtrTy
Parser::ParseExternalDeclaration(ParsedAttributesWithRange &attrs,
                                 ParsingDeclSpec *DS) {
  DestroyTemplateIdAnnotationsRAIIObj CleanupRAII(TemplateIds);
  ParenBraceBracketBalancer BalancerRAIIObj(*this);

  if (PP.isCodeCompletionReached()) {
    cutOffParsing();
    return nullptr;
  }

  Decl *SingleDecl = nullptr;
  switch (Tok.getKind()) {
  case tok::annot_pragma_vis:
    HandlePragmaVisibility();
    return nullptr;
  case tok::annot_pragma_pack:
    HandlePragmaPack();
    return nullptr;
  case tok::annot_pragma_msstruct:
    HandlePragmaMSStruct();
    return nullptr;
  case tok::annot_pragma_align:
    HandlePragmaAlign();
    return nullptr;
  case tok::annot_pragma_weak:
    HandlePragmaWeak();
    return nullptr;
  case tok::annot_pragma_weakalias:
    HandlePragmaWeakAlias();
    return nullptr;
  case tok::annot_pragma_redefine_extname:
    HandlePragmaRedefineExtname();
    return nullptr;
  case tok::annot_pragma_fp_contract:
    HandlePragmaFPContract();
    return nullptr;
  case tok::annot_pragma_fp:
    HandlePragmaFP();
    break;
  case tok::annot_pragma_opencl_extension:
    HandlePragmaOpenCLExtension();
    return nullptr;
  case tok::annot_pragma_openmp: {
    AccessSpecifier AS = AS_none;
    return ParseOpenMPDeclarativeDirectiveWithExtDecl(AS, attrs);
  }
  case tok::annot_pragma_ms_pointers_to_members:
    HandlePragmaMSPointersToMembers();
    return nullptr;
  case tok::annot_pragma_ms_vtordisp:
    HandlePragmaMSVtorDisp();
    return nullptr;
  case tok::annot_pragma_ms_pragma:
    HandlePragmaMSPragma();
    return nullptr;
  case tok::annot_pragma_dump:
    HandlePragmaDump();
    return nullptr;
  case tok::semi:
    // Either a C++11 empty-declaration or attribute-declaration.
    SingleDecl = Actions.ActOnEmptyDeclaration(getCurScope(),
                                               attrs.getList(),
                                               Tok.getLocation());
    ConsumeExtraSemi(OutsideFunction);
    break;
  case tok::r_brace:
    Diag(Tok, diag::err_extraneous_closing_brace);
    ConsumeBrace();
    return nullptr;
  case tok::eof:
    Diag(Tok, diag::err_expected_external_declaration);
    return nullptr;
  case tok::kw___extension__: {
    // __extension__ silences extension warnings in the subexpression.
    ExtensionRAIIObject O(Diags);  // Use RAII to do this.
    ConsumeToken();
    return ParseExternalDeclaration(attrs);
  }
  case tok::kw_asm: {
    ProhibitAttributes(attrs);

    SourceLocation StartLoc = Tok.getLocation();
    SourceLocation EndLoc;

    ExprResult Result(ParseSimpleAsm(&EndLoc));

    // Check if GNU-style InlineAsm is disabled.
    // Empty asm string is allowed because it will not introduce
    // any assembly code.
    if (!(getLangOpts().GNUAsm || Result.isInvalid())) {
      const auto *SL = cast<StringLiteral>(Result.get());
      if (!SL->getString().trim().empty())
        Diag(StartLoc, diag::err_gnu_inline_asm_disabled);
    }

    ExpectAndConsume(tok::semi, diag::err_expected_after,
                     "top-level asm block");

    if (Result.isInvalid())
      return nullptr;
    SingleDecl = Actions.ActOnFileScopeAsmDecl(Result.get(), StartLoc, EndLoc);
    break;
  }
  case tok::at:
    return ParseObjCAtDirectives();
  case tok::minus:
  case tok::plus:
    if (!getLangOpts().ObjC1) {
      Diag(Tok, diag::err_expected_external_declaration);
      ConsumeToken();
      return nullptr;
    }
    SingleDecl = ParseObjCMethodDefinition();
    break;
  case tok::code_completion:
    if (CurParsedObjCImpl) {
      // Code-complete Objective-C methods even without leading '-'/'+' prefix.
      Actions.CodeCompleteObjCMethodDecl(getCurScope(),
                                         /*IsInstanceMethod=*/None,
                                         /*ReturnType=*/nullptr);
    }
    Actions.CodeCompleteOrdinaryName(
        getCurScope(),
        CurParsedObjCImpl ? Sema::PCC_ObjCImplementation : Sema::PCC_Namespace);
    cutOffParsing();
    return nullptr;
  case tok::kw_export:
    if (getLangOpts().ModulesTS) {
      SingleDecl = ParseExportDeclaration();
      break;
    }
    // This must be 'export template'. Parse it so we can diagnose our lack
    // of support.
    LLVM_FALLTHROUGH;
  case tok::kw_using:
  case tok::kw_namespace:
  case tok::kw_typedef:
  case tok::kw_template:
  case tok::kw_static_assert:
  case tok::kw__Static_assert:
    // A function definition cannot start with any of these keywords.
    {
      SourceLocation DeclEnd;
      return ParseDeclaration(Declarator::FileContext, DeclEnd, attrs);
    }

  case tok::kw_static:
    // Parse (then ignore) 'static' prior to a template instantiation. This is
    // a GCC extension that we intentionally do not support.
    if (getLangOpts().CPlusPlus && NextToken().is(tok::kw_template)) {
      Diag(ConsumeToken(), diag::warn_static_inline_explicit_inst_ignored)
        << 0;
      SourceLocation DeclEnd;
      return ParseDeclaration(Declarator::FileContext, DeclEnd, attrs);
    }
    goto dont_know;
      
  case tok::kw_inline:
    if (getLangOpts().CPlusPlus) {
      tok::TokenKind NextKind = NextToken().getKind();
      
      // Inline namespaces. Allowed as an extension even in C++03.
      if (NextKind == tok::kw_namespace) {
        SourceLocation DeclEnd;
        return ParseDeclaration(Declarator::FileContext, DeclEnd, attrs);
      }
      
      // Parse (then ignore) 'inline' prior to a template instantiation. This is
      // a GCC extension that we intentionally do not support.
      if (NextKind == tok::kw_template) {
        Diag(ConsumeToken(), diag::warn_static_inline_explicit_inst_ignored)
          << 1;
        SourceLocation DeclEnd;
        return ParseDeclaration(Declarator::FileContext, DeclEnd, attrs);
      }
    }
    goto dont_know;

  case tok::kw_extern:
    if (getLangOpts().CPlusPlus && NextToken().is(tok::kw_template)) {
      // Extern templates
      SourceLocation ExternLoc = ConsumeToken();
      SourceLocation TemplateLoc = ConsumeToken();
      Diag(ExternLoc, getLangOpts().CPlusPlus11 ?
             diag::warn_cxx98_compat_extern_template :
             diag::ext_extern_template) << SourceRange(ExternLoc, TemplateLoc);
      SourceLocation DeclEnd;
      return Actions.ConvertDeclToDeclGroup(
                  ParseExplicitInstantiation(Declarator::FileContext,
                                             ExternLoc, TemplateLoc, DeclEnd));
    }
    goto dont_know;

  case tok::kw___if_exists:
  case tok::kw___if_not_exists:
    ParseMicrosoftIfExistsExternalDeclaration();
    return nullptr;

  case tok::kw_module:
    Diag(Tok, diag::err_unexpected_module_decl);
    SkipUntil(tok::semi);
    return nullptr;

  default:
  dont_know:
    if (Tok.isEditorPlaceholder()) {
      ConsumeToken();
      return nullptr;
    }
    // We can't tell whether this is a function-definition or declaration yet.
    return ParseDeclarationOrFunctionDefinition(attrs, DS);
  }

  // This routine returns a DeclGroup, if the thing we parsed only contains a
  // single decl, convert it now.
  return Actions.ConvertDeclToDeclGroup(SingleDecl);
}

/// \brief Determine whether the current token, if it occurs after a
/// declarator, continues a declaration or declaration list.
bool Parser::isDeclarationAfterDeclarator() {
  // Check for '= delete' or '= default'
  if (getLangOpts().CPlusPlus && Tok.is(tok::equal)) {
    const Token &KW = NextToken();
    if (KW.is(tok::kw_default) || KW.is(tok::kw_delete))
      return false;
  }
  
  return Tok.is(tok::equal) ||      // int X()=  -> not a function def
    Tok.is(tok::comma) ||           // int X(),  -> not a function def
    Tok.is(tok::semi)  ||           // int X();  -> not a function def
    Tok.is(tok::kw_asm) ||          // int X() __asm__ -> not a function def
    Tok.is(tok::kw___attribute) ||  // int X() __attr__ -> not a function def
    (getLangOpts().CPlusPlus &&
     Tok.is(tok::l_paren));         // int X(0) -> not a function def [C++]
}

/// \brief Determine whether the current token, if it occurs after a
/// declarator, indicates the start of a function definition.
bool Parser::isStartOfFunctionDefinition(const ParsingDeclarator &Declarator) {
  assert(Declarator.isFunctionDeclarator() && "Isn't a function declarator");
  if (Tok.is(tok::l_brace))   // int X() {}
    return true;

  // Checked C - handle checked scope (checked/unchecked) '{' case.
  if ((Tok.is(tok::kw__Checked) || Tok.is(tok::kw__Unchecked)) &&
      NextToken().is(tok::l_brace)) // int X() checked/unchecked '{'
    return true;

  // Handle K&R C argument lists: int X(f) int f; {}
  if (!getLangOpts().CPlusPlus &&
      Declarator.getFunctionTypeInfo().isKNRPrototype()) 
    return isDeclarationSpecifier();

  if (getLangOpts().CPlusPlus && Tok.is(tok::equal)) {
    const Token &KW = NextToken();
    return KW.is(tok::kw_default) || KW.is(tok::kw_delete);
  }
  
  return Tok.is(tok::colon) ||         // X() : Base() {} (used for ctors)
         Tok.is(tok::kw_try);          // X() try { ... }
}

/// Parse either a function-definition or a declaration.  We can't tell which
/// we have until we read up to the compound-statement in function-definition.
/// TemplateParams, if non-NULL, provides the template parameters when we're
/// parsing a C++ template-declaration.
///
///       function-definition: [C99 6.9.1]
///         decl-specs      declarator declaration-list[opt] compound-statement
/// [C90] function-definition: [C99 6.7.1] - implicit int result
/// [C90]   decl-specs[opt] declarator declaration-list[opt] compound-statement
///
///       declaration: [C99 6.7]
///         declaration-specifiers init-declarator-list[opt] ';'
/// [!C99]  init-declarator-list ';'                   [TODO: warn in c99 mode]
/// [OMP]   threadprivate-directive                              [TODO]
///
Parser::DeclGroupPtrTy
Parser::ParseDeclOrFunctionDefInternal(ParsedAttributesWithRange &attrs,
                                       ParsingDeclSpec &DS,
                                       AccessSpecifier AS) {
  MaybeParseMicrosoftAttributes(DS.getAttributes());
  // Parse the common declaration-specifiers piece.
  ParseDeclarationSpecifiers(DS, ParsedTemplateInfo(), AS, DSC_top_level);

  // If we had a free-standing type definition with a missing semicolon, we
  // may get this far before the problem becomes obvious.
  if (DS.hasTagDefinition() &&
      DiagnoseMissingSemiAfterTagDefinition(DS, AS, DSC_top_level))
    return nullptr;

  // C99 6.7.2.3p6: Handle "struct-or-union identifier;", "enum { X };"
  // declaration-specifiers init-declarator-list[opt] ';'
  if (Tok.is(tok::semi)) {
    ProhibitAttributes(attrs);
    ConsumeToken();
    RecordDecl *AnonRecord = nullptr;
    Decl *TheDecl = Actions.ParsedFreeStandingDeclSpec(getCurScope(), AS_none,
                                                       DS, AnonRecord);
    DS.complete(TheDecl);
    if (getLangOpts().OpenCL)
      Actions.setCurrentOpenCLExtensionForDecl(TheDecl);
    if (AnonRecord) {
      Decl* decls[] = {AnonRecord, TheDecl};
      return Actions.BuildDeclaratorGroup(decls);
    }
    return Actions.ConvertDeclToDeclGroup(TheDecl);
  }

  DS.takeAttributesFrom(attrs);

  // ObjC2 allows prefix attributes on class interfaces and protocols.
  // FIXME: This still needs better diagnostics. We should only accept
  // attributes here, no types, etc.
  if (getLangOpts().ObjC2 && Tok.is(tok::at)) {
    SourceLocation AtLoc = ConsumeToken(); // the "@"
    if (!Tok.isObjCAtKeyword(tok::objc_interface) &&
        !Tok.isObjCAtKeyword(tok::objc_protocol)) {
      Diag(Tok, diag::err_objc_unexpected_attr);
      SkipUntil(tok::semi); // FIXME: better skip?
      return nullptr;
    }

    DS.abort();

    const char *PrevSpec = nullptr;
    unsigned DiagID;
    if (DS.SetTypeSpecType(DeclSpec::TST_unspecified, AtLoc, PrevSpec, DiagID,
                           Actions.getASTContext().getPrintingPolicy()))
      Diag(AtLoc, DiagID) << PrevSpec;

    if (Tok.isObjCAtKeyword(tok::objc_protocol))
      return ParseObjCAtProtocolDeclaration(AtLoc, DS.getAttributes());

    return Actions.ConvertDeclToDeclGroup(
            ParseObjCAtInterfaceDeclaration(AtLoc, DS.getAttributes()));
  }

  // If the declspec consisted only of 'extern' and we have a string
  // literal following it, this must be a C++ linkage specifier like
  // 'extern "C"'.
  if (getLangOpts().CPlusPlus && isTokenStringLiteral() &&
      DS.getStorageClassSpec() == DeclSpec::SCS_extern &&
      DS.getParsedSpecifiers() == DeclSpec::PQ_StorageClassSpecifier) {
    Decl *TheDecl = ParseLinkage(DS, Declarator::FileContext);
    return Actions.ConvertDeclToDeclGroup(TheDecl);
  }

  return ParseDeclGroup(DS, Declarator::FileContext);
}

Parser::DeclGroupPtrTy
Parser::ParseDeclarationOrFunctionDefinition(ParsedAttributesWithRange &attrs,
                                             ParsingDeclSpec *DS,
                                             AccessSpecifier AS) {
  if (DS) {
    return ParseDeclOrFunctionDefInternal(attrs, *DS, AS);
  } else {
    ParsingDeclSpec PDS(*this);
    // Must temporarily exit the objective-c container scope for
    // parsing c constructs and re-enter objc container scope
    // afterwards.
    ObjCDeclContextSwitch ObjCDC(*this);

    return ParseDeclOrFunctionDefInternal(attrs, PDS, AS);
  }
}

/// ParseFunctionDefinition - We parsed and verified that the specified
/// Declarator is well formed.  If this is a K&R-style function, read the
/// parameters declaration-list, then start the compound-statement.
///
///       function-definition: [C99 6.9.1]
///         decl-specs      declarator declaration-list[opt] compound-statement
/// [C90] function-definition: [C99 6.7.1] - implicit int result
/// [C90]   decl-specs[opt] declarator declaration-list[opt] compound-statement
/// [C++] function-definition: [C++ 8.4]
///         decl-specifier-seq[opt] declarator ctor-initializer[opt]
///         function-body
/// [C++] function-definition: [C++ 8.4]
///         decl-specifier-seq[opt] declarator function-try-block
///
Decl *Parser::ParseFunctionDefinition(ParsingDeclarator &D,
                                      const ParsedTemplateInfo &TemplateInfo,
                                      LateParsedAttrList *LateParsedAttrs) {
  // Poison SEH identifiers so they are flagged as illegal in function bodies.
  PoisonSEHIdentifiersRAIIObject PoisonSEHIdentifiers(*this, true);
  const DeclaratorChunk::FunctionTypeInfo &FTI = D.getFunctionTypeInfo();

  // If this is C90 and the declspecs were completely missing, fudge in an
  // implicit int.  We do this here because this is the only place where
  // declaration-specifiers are completely optional in the grammar.
  if (getLangOpts().ImplicitInt && D.getDeclSpec().isEmpty()) {
    const char *PrevSpec;
    unsigned DiagID;
    const PrintingPolicy &Policy = Actions.getASTContext().getPrintingPolicy();
    D.getMutableDeclSpec().SetTypeSpecType(DeclSpec::TST_int,
                                           D.getIdentifierLoc(),
                                           PrevSpec, DiagID,
                                           Policy);
    D.SetRangeBegin(D.getDeclSpec().getSourceRange().getBegin());
  }

  // If this declaration was formed with a K&R-style identifier list for the
  // arguments, parse declarations for all of the args next.
  // int foo(a,b) int a; float b; {}
  if (FTI.isKNRPrototype())
    ParseKNRParamDeclarations(D);

  // We should have either an opening brace or, in a C++ constructor,
  // we may have a colon.
  // it is related to check function definition(isStartOfFunctionDefinition)
  // Checked C - checked scope keyword(checked/unchecked) set checked property.
  // It is propagated through scope.
  // For correct parsing, it SHOULD consume checked scope keyword 
  CheckedScopeKind CSK = CSK_None;
  if (Tok.is(tok::kw__Checked) && NextToken().is(tok::l_brace))
    CSK = CSK_Checked;
  else if (Tok.is(tok::kw__Unchecked) && NextToken().is(tok::l_brace))
    CSK = CSK_Unchecked;
  if (CSK == CSK_Checked || CSK == CSK_Unchecked)
    ConsumeToken();

  if (Tok.isNot(tok::l_brace) && 
      (!getLangOpts().CPlusPlus ||
       (Tok.isNot(tok::colon) && Tok.isNot(tok::kw_try) &&
        Tok.isNot(tok::equal)))) {
    Diag(Tok, diag::err_expected_fn_body);

    // Skip over garbage, until we get to '{'.  Don't eat the '{'.
    SkipUntil(tok::l_brace, StopAtSemi | StopBeforeMatch);

    // If we didn't find the '{', bail out.
    if (Tok.isNot(tok::l_brace))
      return nullptr;
  }

  // Check to make sure that any normal attributes are allowed to be on
  // a definition.  Late parsed attributes are checked at the end.
  if (Tok.isNot(tok::equal)) {
    AttributeList *DtorAttrs = D.getAttributes();
    while (DtorAttrs) {
      if (DtorAttrs->isKnownToGCC() &&
          !DtorAttrs->isCXX11Attribute()) {
        Diag(DtorAttrs->getLoc(), diag::warn_attribute_on_function_definition)
          << DtorAttrs->getName();
      }
      DtorAttrs = DtorAttrs->getNext();
    }
  }

  // Define function body scope flag to consider checked property.
  // Checked C - checked property nearest to '{' decides scope checked property.
  // Checked scope keyword can override checked function specifier.
  // Add CheckedScope flag into function body scope to propagate property.
  unsigned FnBodyScopeFlag = Scope::FnScope | Scope::DeclScope;
  if (CSK == CSK_Checked)
    FnBodyScopeFlag |= Scope::CheckedScope;
  else if (CSK == CSK_Unchecked)
    FnBodyScopeFlag |= Scope::UncheckedScope;
  else if (D.getDeclSpec().isCheckedSpecified())
    FnBodyScopeFlag |= Scope::CheckedScope;
  else if (D.getDeclSpec().isUncheckedSpecified())
    FnBodyScopeFlag |= Scope::UncheckedScope;

  // In delayed template parsing mode, for function template we consume the
  // tokens and store them for late parsing at the end of the translation unit.
  if (getLangOpts().DelayedTemplateParsing && Tok.isNot(tok::equal) &&
      TemplateInfo.Kind == ParsedTemplateInfo::Template &&
      Actions.canDelayFunctionBody(D)) {
    MultiTemplateParamsArg TemplateParameterLists(*TemplateInfo.TemplateParams);
<<<<<<< HEAD
    // Checked C - consider checked function definition
    ParseScope BodyScope(this, FnBodyScopeFlag);
=======

    ParseScope BodyScope(this, Scope::FnScope | Scope::DeclScope |
                                   Scope::CompoundStmtScope);
>>>>>>> ad9b4c40
    Scope *ParentScope = getCurScope()->getParent();

    D.setFunctionDefinitionKind(FDK_Definition);
    Decl *DP = Actions.HandleDeclarator(ParentScope, D,
                                        TemplateParameterLists);
    D.complete(DP);
    D.getMutableDeclSpec().abort();

    if (SkipFunctionBodies && (!DP || Actions.canSkipFunctionBody(DP)) &&
        trySkippingFunctionBody()) {
      BodyScope.Exit();
      return Actions.ActOnSkippedFunctionBody(DP);
    }

    CachedTokens Toks;
    LexTemplateFunctionForLateParsing(Toks);

    if (DP) {
      FunctionDecl *FnD = DP->getAsFunction();
      Actions.CheckForFunctionRedefinition(FnD);
      Actions.MarkAsLateParsedTemplate(FnD, DP, Toks);
    }
    return DP;
  }
  else if (CurParsedObjCImpl && 
           !TemplateInfo.TemplateParams &&
           (Tok.is(tok::l_brace) || Tok.is(tok::kw_try) ||
            Tok.is(tok::colon)) && 
      Actions.CurContext->isTranslationUnit()) {
<<<<<<< HEAD
    // Checked C - consider checked function definition
    ParseScope BodyScope(this, FnBodyScopeFlag);
=======
    ParseScope BodyScope(this, Scope::FnScope | Scope::DeclScope |
                                   Scope::CompoundStmtScope);
>>>>>>> ad9b4c40
    Scope *ParentScope = getCurScope()->getParent();

    D.setFunctionDefinitionKind(FDK_Definition);
    Decl *FuncDecl = Actions.HandleDeclarator(ParentScope, D,
                                              MultiTemplateParamsArg());
    D.complete(FuncDecl);
    D.getMutableDeclSpec().abort();
    if (FuncDecl) {
      // Consume the tokens and store them for later parsing.
      StashAwayMethodOrFunctionBodyTokens(FuncDecl);
      CurParsedObjCImpl->HasCFunction = true;
      return FuncDecl;
    }
    // FIXME: Should we really fall through here?
  }

  // Enter a scope for the function body.
<<<<<<< HEAD
  // Checked C - consider checked function definition
  ParseScope BodyScope(this, FnBodyScopeFlag);
=======
  ParseScope BodyScope(this, Scope::FnScope | Scope::DeclScope |
                                 Scope::CompoundStmtScope);
>>>>>>> ad9b4c40

  // Tell the actions module that we have entered a function definition with the
  // specified Declarator for the function.
  Sema::SkipBodyInfo SkipBody;
  Scope* funcDeclScope = D.getDeclSpec().isForanySpecified() ? getCurScope()->getParent() : getCurScope();
  Decl *Res = Actions.ActOnStartOfFunctionDef(funcDeclScope, D,
                                              TemplateInfo.TemplateParams
                                                  ? *TemplateInfo.TemplateParams
                                                  : MultiTemplateParamsArg(),
                                              &SkipBody);

  if (SkipBody.ShouldSkip) {
    SkipFunctionBody();
    return Res;
  }

  // Break out of the ParsingDeclarator context before we parse the body.
  D.complete(Res);
  
  // Break out of the ParsingDeclSpec context, too.  This const_cast is
  // safe because we're always the sole owner.
  D.getMutableDeclSpec().abort();

  if (TryConsumeToken(tok::equal)) {
    assert(getLangOpts().CPlusPlus && "Only C++ function definitions have '='");

    bool Delete = false;
    SourceLocation KWLoc;
    if (TryConsumeToken(tok::kw_delete, KWLoc)) {
      Diag(KWLoc, getLangOpts().CPlusPlus11
                      ? diag::warn_cxx98_compat_defaulted_deleted_function
                      : diag::ext_defaulted_deleted_function)
        << 1 /* deleted */;
      Actions.SetDeclDeleted(Res, KWLoc);
      Delete = true;
    } else if (TryConsumeToken(tok::kw_default, KWLoc)) {
      Diag(KWLoc, getLangOpts().CPlusPlus11
                      ? diag::warn_cxx98_compat_defaulted_deleted_function
                      : diag::ext_defaulted_deleted_function)
        << 0 /* defaulted */;
      Actions.SetDeclDefaulted(Res, KWLoc);
    } else {
      llvm_unreachable("function definition after = not 'delete' or 'default'");
    }

    if (Tok.is(tok::comma)) {
      Diag(KWLoc, diag::err_default_delete_in_multiple_declaration)
        << Delete;
      SkipUntil(tok::semi);
    } else if (ExpectAndConsume(tok::semi, diag::err_expected_after,
                                Delete ? "delete" : "default")) {
      SkipUntil(tok::semi);
    }

    Stmt *GeneratedBody = Res ? Res->getBody() : nullptr;
    Actions.ActOnFinishFunctionBody(Res, GeneratedBody, false);
    return Res;
  }

  if (SkipFunctionBodies && (!Res || Actions.canSkipFunctionBody(Res)) &&
      trySkippingFunctionBody()) {
    BodyScope.Exit();
    Actions.ActOnSkippedFunctionBody(Res);
    return Actions.ActOnFinishFunctionBody(Res, nullptr, false);
  }

  if (Tok.is(tok::kw_try))
    return ParseFunctionTryBlock(Res, BodyScope);

  // If we have a colon, then we're probably parsing a C++
  // ctor-initializer.
  if (Tok.is(tok::colon)) {
    ParseConstructorInitializer(Res);

    // Recover from error.
    if (!Tok.is(tok::l_brace)) {
      BodyScope.Exit();
      Actions.ActOnFinishFunctionBody(Res, nullptr);
      return Res;
    }
  } else
    Actions.ActOnDefaultCtorInitializers(Res);

  // Late attributes are parsed in the same scope as the function body.
  if (LateParsedAttrs)
    ParseLexedAttributeList(*LateParsedAttrs, Res, false, true);

  return ParseFunctionStatementBody(Res, BodyScope, CSK);
}

void Parser::SkipFunctionBody() {
  if (Tok.is(tok::equal)) {
    SkipUntil(tok::semi);
    return;
  }

  bool IsFunctionTryBlock = Tok.is(tok::kw_try);
  if (IsFunctionTryBlock)
    ConsumeToken();

  CachedTokens Skipped;
  if (ConsumeAndStoreFunctionPrologue(Skipped))
    SkipMalformedDecl();
  else {
    SkipUntil(tok::r_brace);
    while (IsFunctionTryBlock && Tok.is(tok::kw_catch)) {
      SkipUntil(tok::l_brace);
      SkipUntil(tok::r_brace);
    }
  }
}

/// ParseKNRParamDeclarations - Parse 'declaration-list[opt]' which provides
/// types for a function with a K&R-style identifier list for arguments.
void Parser::ParseKNRParamDeclarations(Declarator &D) {
  // We know that the top-level of this declarator is a function.
  DeclaratorChunk::FunctionTypeInfo &FTI = D.getFunctionTypeInfo();

  // Enter function-declaration scope, limiting any declarators to the
  // function prototype scope, including parameter declarators.
  unsigned PrototypeScopeFlag = Scope::FunctionPrototypeScope |
                                Scope::FunctionDeclarationScope |
                                Scope::DeclScope;
  PrototypeScopeFlag |=
      (D.getDeclSpec().isCheckedSpecified()
           ? Scope::CheckedScope
           : (D.getDeclSpec().isUncheckedSpecified() ? Scope::UncheckedScope
                                                     : 0));

  ParseScope PrototypeScope(this, PrototypeScopeFlag);

  // Read all the argument declarations.
  while (isDeclarationSpecifier()) {
    SourceLocation DSStart = Tok.getLocation();

    // Parse the common declaration-specifiers piece.
    DeclSpec DS(AttrFactory);
    ParseDeclarationSpecifiers(DS);

    // C99 6.9.1p6: 'each declaration in the declaration list shall have at
    // least one declarator'.
    // NOTE: GCC just makes this an ext-warn.  It's not clear what it does with
    // the declarations though.  It's trivial to ignore them, really hard to do
    // anything else with them.
    if (TryConsumeToken(tok::semi)) {
      Diag(DSStart, diag::err_declaration_does_not_declare_param);
      continue;
    }

    // C99 6.9.1p6: Declarations shall contain no storage-class specifiers other
    // than register.
    if (DS.getStorageClassSpec() != DeclSpec::SCS_unspecified &&
        DS.getStorageClassSpec() != DeclSpec::SCS_register) {
      Diag(DS.getStorageClassSpecLoc(),
           diag::err_invalid_storage_class_in_func_decl);
      DS.ClearStorageClassSpecs();
    }
    if (DS.getThreadStorageClassSpec() != DeclSpec::TSCS_unspecified) {
      Diag(DS.getThreadStorageClassSpecLoc(),
           diag::err_invalid_storage_class_in_func_decl);
      DS.ClearStorageClassSpecs();
    }

    // Parse the first declarator attached to this declspec.
    Declarator ParmDeclarator(DS, Declarator::KNRTypeListContext);
    ParseDeclarator(ParmDeclarator);

    // Handle the full declarator list.
    while (1) {
      // If attributes are present, parse them.
      MaybeParseGNUAttributes(ParmDeclarator);

      // Ask the actions module to compute the type for this declarator.
      Decl *Param =
        Actions.ActOnParamDeclarator(getCurScope(), ParmDeclarator);

      if (Param &&
          // A missing identifier has already been diagnosed.
          ParmDeclarator.getIdentifier()) {

        // Scan the argument list looking for the correct param to apply this
        // type.
        for (unsigned i = 0; ; ++i) {
          // C99 6.9.1p6: those declarators shall declare only identifiers from
          // the identifier list.
          if (i == FTI.NumParams) {
            Diag(ParmDeclarator.getIdentifierLoc(), diag::err_no_matching_param)
              << ParmDeclarator.getIdentifier();
            break;
          }

          if (FTI.Params[i].Ident == ParmDeclarator.getIdentifier()) {
            // Reject redefinitions of parameters.
            if (FTI.Params[i].Param) {
              Diag(ParmDeclarator.getIdentifierLoc(),
                   diag::err_param_redefinition)
                 << ParmDeclarator.getIdentifier();
            } else {
              FTI.Params[i].Param = Param;
            }
            break;
          }
        }
      }

      // If we don't have a comma, it is either the end of the list (a ';') or
      // an error, bail out.
      if (Tok.isNot(tok::comma))
        break;

      ParmDeclarator.clear();

      // Consume the comma.
      ParmDeclarator.setCommaLoc(ConsumeToken());

      // Parse the next declarator.
      ParseDeclarator(ParmDeclarator);
    }

    // Consume ';' and continue parsing.
    if (!ExpectAndConsumeSemi(diag::err_expected_semi_declaration))
      continue;

    // Otherwise recover by skipping to next semi or mandatory function body.
    if (SkipUntil(tok::l_brace, StopAtSemi | StopBeforeMatch))
      break;
    TryConsumeToken(tok::semi);
  }

  // The actions module must verify that all arguments were declared.
  Actions.ActOnFinishKNRParamDeclarations(getCurScope(), D, Tok.getLocation());
}


/// ParseAsmStringLiteral - This is just a normal string-literal, but is not
/// allowed to be a wide string, and is not subject to character translation.
///
/// [GNU] asm-string-literal:
///         string-literal
///
ExprResult Parser::ParseAsmStringLiteral() {
  if (!isTokenStringLiteral()) {
    Diag(Tok, diag::err_expected_string_literal)
      << /*Source='in...'*/0 << "'asm'";
    return ExprError();
  }

  ExprResult AsmString(ParseStringLiteralExpression());
  if (!AsmString.isInvalid()) {
    const auto *SL = cast<StringLiteral>(AsmString.get());
    if (!SL->isAscii()) {
      Diag(Tok, diag::err_asm_operand_wide_string_literal)
        << SL->isWide()
        << SL->getSourceRange();
      return ExprError();
    }
  }
  return AsmString;
}

/// ParseSimpleAsm
///
/// [GNU] simple-asm-expr:
///         'asm' '(' asm-string-literal ')'
///
ExprResult Parser::ParseSimpleAsm(SourceLocation *EndLoc) {
  assert(Tok.is(tok::kw_asm) && "Not an asm!");
  SourceLocation Loc = ConsumeToken();

  if (Tok.is(tok::kw_volatile)) {
    // Remove from the end of 'asm' to the end of 'volatile'.
    SourceRange RemovalRange(PP.getLocForEndOfToken(Loc),
                             PP.getLocForEndOfToken(Tok.getLocation()));

    Diag(Tok, diag::warn_file_asm_volatile)
      << FixItHint::CreateRemoval(RemovalRange);
    ConsumeToken();
  }

  BalancedDelimiterTracker T(*this, tok::l_paren);
  if (T.consumeOpen()) {
    Diag(Tok, diag::err_expected_lparen_after) << "asm";
    return ExprError();
  }

  ExprResult Result(ParseAsmStringLiteral());

  if (!Result.isInvalid()) {
    // Close the paren and get the location of the end bracket
    T.consumeClose();
    if (EndLoc)
      *EndLoc = T.getCloseLocation();
  } else if (SkipUntil(tok::r_paren, StopAtSemi | StopBeforeMatch)) {
    if (EndLoc)
      *EndLoc = Tok.getLocation();
    ConsumeParen();
  }

  return Result;
}

/// \brief Get the TemplateIdAnnotation from the token and put it in the
/// cleanup pool so that it gets destroyed when parsing the current top level
/// declaration is finished.
TemplateIdAnnotation *Parser::takeTemplateIdAnnotation(const Token &tok) {
  assert(tok.is(tok::annot_template_id) && "Expected template-id token");
  TemplateIdAnnotation *
      Id = static_cast<TemplateIdAnnotation *>(tok.getAnnotationValue());
  return Id;
}

void Parser::AnnotateScopeToken(CXXScopeSpec &SS, bool IsNewAnnotation) {
  // Push the current token back into the token stream (or revert it if it is
  // cached) and use an annotation scope token for current token.
  if (PP.isBacktrackEnabled())
    PP.RevertCachedTokens(1);
  else
    PP.EnterToken(Tok);
  Tok.setKind(tok::annot_cxxscope);
  Tok.setAnnotationValue(Actions.SaveNestedNameSpecifierAnnotation(SS));
  Tok.setAnnotationRange(SS.getRange());

  // In case the tokens were cached, have Preprocessor replace them
  // with the annotation token.  We don't need to do this if we've
  // just reverted back to a prior state.
  if (IsNewAnnotation)
    PP.AnnotateCachedTokens(Tok);
}

/// \brief Attempt to classify the name at the current token position. This may
/// form a type, scope or primary expression annotation, or replace the token
/// with a typo-corrected keyword. This is only appropriate when the current
/// name must refer to an entity which has already been declared.
///
/// \param IsAddressOfOperand Must be \c true if the name is preceded by an '&'
///        and might possibly have a dependent nested name specifier.
/// \param CCC Indicates how to perform typo-correction for this name. If NULL,
///        no typo correction will be performed.
Parser::AnnotatedNameKind
Parser::TryAnnotateName(bool IsAddressOfOperand,
                        std::unique_ptr<CorrectionCandidateCallback> CCC) {
  assert(Tok.is(tok::identifier) || Tok.is(tok::annot_cxxscope));

  const bool EnteringContext = false;
  const bool WasScopeAnnotation = Tok.is(tok::annot_cxxscope);

  CXXScopeSpec SS;
  if (getLangOpts().CPlusPlus &&
      ParseOptionalCXXScopeSpecifier(SS, nullptr, EnteringContext))
    return ANK_Error;

  if (Tok.isNot(tok::identifier) || SS.isInvalid()) {
    if (TryAnnotateTypeOrScopeTokenAfterScopeSpec(SS, !WasScopeAnnotation))
      return ANK_Error;
    return ANK_Unresolved;
  }

  IdentifierInfo *Name = Tok.getIdentifierInfo();
  SourceLocation NameLoc = Tok.getLocation();

  // FIXME: Move the tentative declaration logic into ClassifyName so we can
  // typo-correct to tentatively-declared identifiers.
  if (isTentativelyDeclared(Name)) {
    // Identifier has been tentatively declared, and thus cannot be resolved as
    // an expression. Fall back to annotating it as a type.
    if (TryAnnotateTypeOrScopeTokenAfterScopeSpec(SS, !WasScopeAnnotation))
      return ANK_Error;
    return Tok.is(tok::annot_typename) ? ANK_Success : ANK_TentativeDecl;
  }

  Token Next = NextToken();

  // Look up and classify the identifier. We don't perform any typo-correction
  // after a scope specifier, because in general we can't recover from typos
  // there (eg, after correcting 'A::tempalte B<X>::C' [sic], we would need to
  // jump back into scope specifier parsing).
  Sema::NameClassification Classification = Actions.ClassifyName(
      getCurScope(), SS, Name, NameLoc, Next, IsAddressOfOperand,
      SS.isEmpty() ? std::move(CCC) : nullptr);

  switch (Classification.getKind()) {
  case Sema::NC_Error:
    return ANK_Error;

  case Sema::NC_Keyword:
    // The identifier was typo-corrected to a keyword.
    Tok.setIdentifierInfo(Name);
    Tok.setKind(Name->getTokenID());
    PP.TypoCorrectToken(Tok);
    if (SS.isNotEmpty())
      AnnotateScopeToken(SS, !WasScopeAnnotation);
    // We've "annotated" this as a keyword.
    return ANK_Success;

  case Sema::NC_Unknown:
    // It's not something we know about. Leave it unannotated.
    break;

  case Sema::NC_Type: {
    SourceLocation BeginLoc = NameLoc;
    if (SS.isNotEmpty())
      BeginLoc = SS.getBeginLoc();

    /// An Objective-C object type followed by '<' is a specialization of
    /// a parameterized class type or a protocol-qualified type.
    ParsedType Ty = Classification.getType();
    if (getLangOpts().ObjC1 && NextToken().is(tok::less) &&
        (Ty.get()->isObjCObjectType() ||
         Ty.get()->isObjCObjectPointerType())) {
      // Consume the name.
      SourceLocation IdentifierLoc = ConsumeToken();
      SourceLocation NewEndLoc;
      TypeResult NewType
          = parseObjCTypeArgsAndProtocolQualifiers(IdentifierLoc, Ty,
                                                   /*consumeLastToken=*/false,
                                                   NewEndLoc);
      if (NewType.isUsable())
        Ty = NewType.get();
      else if (Tok.is(tok::eof)) // Nothing to do here, bail out...
        return ANK_Error;
    }

    Tok.setKind(tok::annot_typename);
    setTypeAnnotation(Tok, Ty);
    Tok.setAnnotationEndLoc(Tok.getLocation());
    Tok.setLocation(BeginLoc);
    PP.AnnotateCachedTokens(Tok);
    return ANK_Success;
  }

  case Sema::NC_Expression:
    Tok.setKind(tok::annot_primary_expr);
    setExprAnnotation(Tok, Classification.getExpression());
    Tok.setAnnotationEndLoc(NameLoc);
    if (SS.isNotEmpty())
      Tok.setLocation(SS.getBeginLoc());
    PP.AnnotateCachedTokens(Tok);
    return ANK_Success;

  case Sema::NC_TypeTemplate:
    if (Next.isNot(tok::less)) {
      // This may be a type template being used as a template template argument.
      if (SS.isNotEmpty())
        AnnotateScopeToken(SS, !WasScopeAnnotation);
      return ANK_TemplateName;
    }
    // Fall through.
  case Sema::NC_VarTemplate:
  case Sema::NC_FunctionTemplate: {
    // We have a type, variable or function template followed by '<'.
    ConsumeToken();
    UnqualifiedId Id;
    Id.setIdentifier(Name, NameLoc);
    if (AnnotateTemplateIdToken(
            TemplateTy::make(Classification.getTemplateName()),
            Classification.getTemplateNameKind(), SS, SourceLocation(), Id))
      return ANK_Error;
    return ANK_Success;
  }

  case Sema::NC_NestedNameSpecifier:
    llvm_unreachable("already parsed nested name specifier");
  }

  // Unable to classify the name, but maybe we can annotate a scope specifier.
  if (SS.isNotEmpty())
    AnnotateScopeToken(SS, !WasScopeAnnotation);
  return ANK_Unresolved;
}

bool Parser::TryKeywordIdentFallback(bool DisableKeyword) {
  assert(Tok.isNot(tok::identifier));
  Diag(Tok, diag::ext_keyword_as_ident)
    << PP.getSpelling(Tok)
    << DisableKeyword;
  if (DisableKeyword)
    Tok.getIdentifierInfo()->revertTokenIDToIdentifier();
  Tok.setKind(tok::identifier);
  return true;
}

/// TryAnnotateTypeOrScopeToken - If the current token position is on a
/// typename (possibly qualified in C++) or a C++ scope specifier not followed
/// by a typename, TryAnnotateTypeOrScopeToken will replace one or more tokens
/// with a single annotation token representing the typename or C++ scope
/// respectively.
/// This simplifies handling of C++ scope specifiers and allows efficient
/// backtracking without the need to re-parse and resolve nested-names and
/// typenames.
/// It will mainly be called when we expect to treat identifiers as typenames
/// (if they are typenames). For example, in C we do not expect identifiers
/// inside expressions to be treated as typenames so it will not be called
/// for expressions in C.
/// The benefit for C/ObjC is that a typename will be annotated and
/// Actions.getTypeName will not be needed to be called again (e.g. getTypeName
/// will not be called twice, once to check whether we have a declaration
/// specifier, and another one to get the actual type inside
/// ParseDeclarationSpecifiers).
///
/// This returns true if an error occurred.
///
/// Note that this routine emits an error if you call it with ::new or ::delete
/// as the current tokens, so only call it in contexts where these are invalid.
bool Parser::TryAnnotateTypeOrScopeToken() {
  assert((Tok.is(tok::identifier) || Tok.is(tok::coloncolon) ||
          Tok.is(tok::kw_typename) || Tok.is(tok::annot_cxxscope) ||
          Tok.is(tok::kw_decltype) || Tok.is(tok::annot_template_id) ||
          Tok.is(tok::kw___super)) &&
         "Cannot be a type or scope token!");

  if (Tok.is(tok::kw_typename)) {
    // MSVC lets you do stuff like:
    //   typename typedef T_::D D;
    //
    // We will consume the typedef token here and put it back after we have
    // parsed the first identifier, transforming it into something more like:
    //   typename T_::D typedef D;
    if (getLangOpts().MSVCCompat && NextToken().is(tok::kw_typedef)) {
      Token TypedefToken;
      PP.Lex(TypedefToken);
      bool Result = TryAnnotateTypeOrScopeToken();
      PP.EnterToken(Tok);
      Tok = TypedefToken;
      if (!Result)
        Diag(Tok.getLocation(), diag::warn_expected_qualified_after_typename);
      return Result;
    }

    // Parse a C++ typename-specifier, e.g., "typename T::type".
    //
    //   typename-specifier:
    //     'typename' '::' [opt] nested-name-specifier identifier
    //     'typename' '::' [opt] nested-name-specifier template [opt]
    //            simple-template-id
    SourceLocation TypenameLoc = ConsumeToken();
    CXXScopeSpec SS;
    if (ParseOptionalCXXScopeSpecifier(SS, /*ObjectType=*/nullptr,
                                       /*EnteringContext=*/false, nullptr,
                                       /*IsTypename*/ true))
      return true;
    if (!SS.isSet()) {
      if (Tok.is(tok::identifier) || Tok.is(tok::annot_template_id) ||
          Tok.is(tok::annot_decltype)) {
        // Attempt to recover by skipping the invalid 'typename'
        if (Tok.is(tok::annot_decltype) ||
            (!TryAnnotateTypeOrScopeToken() && Tok.isAnnotation())) {
          unsigned DiagID = diag::err_expected_qualified_after_typename;
          // MS compatibility: MSVC permits using known types with typename.
          // e.g. "typedef typename T* pointer_type"
          if (getLangOpts().MicrosoftExt)
            DiagID = diag::warn_expected_qualified_after_typename;
          Diag(Tok.getLocation(), DiagID);
          return false;
        }
      }
      if (Tok.isEditorPlaceholder())
        return true;

      Diag(Tok.getLocation(), diag::err_expected_qualified_after_typename);
      return true;
    }

    TypeResult Ty;
    if (Tok.is(tok::identifier)) {
      // FIXME: check whether the next token is '<', first!
      Ty = Actions.ActOnTypenameType(getCurScope(), TypenameLoc, SS, 
                                     *Tok.getIdentifierInfo(),
                                     Tok.getLocation());
    } else if (Tok.is(tok::annot_template_id)) {
      TemplateIdAnnotation *TemplateId = takeTemplateIdAnnotation(Tok);
      if (TemplateId->Kind != TNK_Type_template &&
          TemplateId->Kind != TNK_Dependent_template_name) {
        Diag(Tok, diag::err_typename_refers_to_non_type_template)
          << Tok.getAnnotationRange();
        return true;
      }

      ASTTemplateArgsPtr TemplateArgsPtr(TemplateId->getTemplateArgs(),
                                         TemplateId->NumArgs);

      Ty = Actions.ActOnTypenameType(getCurScope(), TypenameLoc, SS,
                                     TemplateId->TemplateKWLoc,
                                     TemplateId->Template,
                                     TemplateId->Name,
                                     TemplateId->TemplateNameLoc,
                                     TemplateId->LAngleLoc,
                                     TemplateArgsPtr,
                                     TemplateId->RAngleLoc);
    } else {
      Diag(Tok, diag::err_expected_type_name_after_typename)
        << SS.getRange();
      return true;
    }

    SourceLocation EndLoc = Tok.getLastLoc();
    Tok.setKind(tok::annot_typename);
    setTypeAnnotation(Tok, Ty.isInvalid() ? nullptr : Ty.get());
    Tok.setAnnotationEndLoc(EndLoc);
    Tok.setLocation(TypenameLoc);
    PP.AnnotateCachedTokens(Tok);
    return false;
  }

  // Remembers whether the token was originally a scope annotation.
  bool WasScopeAnnotation = Tok.is(tok::annot_cxxscope);

  CXXScopeSpec SS;
  if (getLangOpts().CPlusPlus)
    if (ParseOptionalCXXScopeSpecifier(SS, nullptr, /*EnteringContext*/false))
      return true;

  return TryAnnotateTypeOrScopeTokenAfterScopeSpec(SS, !WasScopeAnnotation);
}

/// \brief Try to annotate a type or scope token, having already parsed an
/// optional scope specifier. \p IsNewScope should be \c true unless the scope
/// specifier was extracted from an existing tok::annot_cxxscope annotation.
bool Parser::TryAnnotateTypeOrScopeTokenAfterScopeSpec(CXXScopeSpec &SS,
                                                       bool IsNewScope) {
  if (Tok.is(tok::identifier)) {
    // Determine whether the identifier is a type name.
    if (ParsedType Ty = Actions.getTypeName(
            *Tok.getIdentifierInfo(), Tok.getLocation(), getCurScope(), &SS,
            false, NextToken().is(tok::period), nullptr,
            /*IsCtorOrDtorName=*/false,
            /*NonTrivialTypeSourceInfo*/ true,
            /*IsClassTemplateDeductionContext*/GreaterThanIsOperator)) {
      SourceLocation BeginLoc = Tok.getLocation();
      if (SS.isNotEmpty()) // it was a C++ qualified type name.
        BeginLoc = SS.getBeginLoc();

      /// An Objective-C object type followed by '<' is a specialization of
      /// a parameterized class type or a protocol-qualified type.
      if (getLangOpts().ObjC1 && NextToken().is(tok::less) &&
          (Ty.get()->isObjCObjectType() ||
           Ty.get()->isObjCObjectPointerType())) {
        // Consume the name.
        SourceLocation IdentifierLoc = ConsumeToken();
        SourceLocation NewEndLoc;
        TypeResult NewType
          = parseObjCTypeArgsAndProtocolQualifiers(IdentifierLoc, Ty,
                                                   /*consumeLastToken=*/false,
                                                   NewEndLoc);
        if (NewType.isUsable())
          Ty = NewType.get();
        else if (Tok.is(tok::eof)) // Nothing to do here, bail out...
          return false;
      }

      // This is a typename. Replace the current token in-place with an
      // annotation type token.
      Tok.setKind(tok::annot_typename);
      setTypeAnnotation(Tok, Ty);
      Tok.setAnnotationEndLoc(Tok.getLocation());
      Tok.setLocation(BeginLoc);

      // In case the tokens were cached, have Preprocessor replace
      // them with the annotation token.
      PP.AnnotateCachedTokens(Tok);
      return false;
    }

    if (!getLangOpts().CPlusPlus) {
      // If we're in C, we can't have :: tokens at all (the lexer won't return
      // them).  If the identifier is not a type, then it can't be scope either,
      // just early exit.
      return false;
    }

    // If this is a template-id, annotate with a template-id or type token.
    if (NextToken().is(tok::less)) {
      TemplateTy Template;
      UnqualifiedId TemplateName;
      TemplateName.setIdentifier(Tok.getIdentifierInfo(), Tok.getLocation());
      bool MemberOfUnknownSpecialization;
      if (TemplateNameKind TNK = Actions.isTemplateName(
              getCurScope(), SS,
              /*hasTemplateKeyword=*/false, TemplateName,
              /*ObjectType=*/nullptr, /*EnteringContext*/false, Template,
              MemberOfUnknownSpecialization)) {
        // Consume the identifier.
        ConsumeToken();
        if (AnnotateTemplateIdToken(Template, TNK, SS, SourceLocation(),
                                    TemplateName)) {
          // If an unrecoverable error occurred, we need to return true here,
          // because the token stream is in a damaged state.  We may not return
          // a valid identifier.
          return true;
        }
      }
    }

    // The current token, which is either an identifier or a
    // template-id, is not part of the annotation. Fall through to
    // push that token back into the stream and complete the C++ scope
    // specifier annotation.
  }

  if (Tok.is(tok::annot_template_id)) {
    TemplateIdAnnotation *TemplateId = takeTemplateIdAnnotation(Tok);
    if (TemplateId->Kind == TNK_Type_template) {
      // A template-id that refers to a type was parsed into a
      // template-id annotation in a context where we weren't allowed
      // to produce a type annotation token. Update the template-id
      // annotation token to a type annotation token now.
      AnnotateTemplateIdTokenAsType();
      return false;
    }
  }

  if (SS.isEmpty())
    return false;

  // A C++ scope specifier that isn't followed by a typename.
  AnnotateScopeToken(SS, IsNewScope);
  return false;
}

/// TryAnnotateScopeToken - Like TryAnnotateTypeOrScopeToken but only
/// annotates C++ scope specifiers and template-ids.  This returns
/// true if there was an error that could not be recovered from.
///
/// Note that this routine emits an error if you call it with ::new or ::delete
/// as the current tokens, so only call it in contexts where these are invalid.
bool Parser::TryAnnotateCXXScopeToken(bool EnteringContext) {
  assert(getLangOpts().CPlusPlus &&
         "Call sites of this function should be guarded by checking for C++");
  assert((Tok.is(tok::identifier) || Tok.is(tok::coloncolon) ||
          (Tok.is(tok::annot_template_id) && NextToken().is(tok::coloncolon)) ||
          Tok.is(tok::kw_decltype) || Tok.is(tok::kw___super)) &&
         "Cannot be a type or scope token!");

  CXXScopeSpec SS;
  if (ParseOptionalCXXScopeSpecifier(SS, nullptr, EnteringContext))
    return true;
  if (SS.isEmpty())
    return false;

  AnnotateScopeToken(SS, true);
  return false;
}

bool Parser::isTokenEqualOrEqualTypo() {
  tok::TokenKind Kind = Tok.getKind();
  switch (Kind) {
  default:
    return false;
  case tok::ampequal:            // &=
  case tok::starequal:           // *=
  case tok::plusequal:           // +=
  case tok::minusequal:          // -=
  case tok::exclaimequal:        // !=
  case tok::slashequal:          // /=
  case tok::percentequal:        // %=
  case tok::lessequal:           // <=
  case tok::lesslessequal:       // <<=
  case tok::greaterequal:        // >=
  case tok::greatergreaterequal: // >>=
  case tok::caretequal:          // ^=
  case tok::pipeequal:           // |=
  case tok::equalequal:          // ==
    Diag(Tok, diag::err_invalid_token_after_declarator_suggest_equal)
        << Kind
        << FixItHint::CreateReplacement(SourceRange(Tok.getLocation()), "=");
    LLVM_FALLTHROUGH;
  case tok::equal:
    return true;
  }
}

SourceLocation Parser::handleUnexpectedCodeCompletionToken() {
  assert(Tok.is(tok::code_completion));
  PrevTokLocation = Tok.getLocation();

  for (Scope *S = getCurScope(); S; S = S->getParent()) {
    if (S->getFlags() & Scope::FnScope) {
      Actions.CodeCompleteOrdinaryName(getCurScope(),
                                       Sema::PCC_RecoveryInFunction);
      cutOffParsing();
      return PrevTokLocation;
    }
    
    if (S->getFlags() & Scope::ClassScope) {
      Actions.CodeCompleteOrdinaryName(getCurScope(), Sema::PCC_Class);
      cutOffParsing();
      return PrevTokLocation;
    }
  }
  
  Actions.CodeCompleteOrdinaryName(getCurScope(), Sema::PCC_Namespace);
  cutOffParsing();
  return PrevTokLocation;
}

// Code-completion pass-through functions

void Parser::CodeCompleteDirective(bool InConditional) {
  Actions.CodeCompletePreprocessorDirective(InConditional);
}

void Parser::CodeCompleteInConditionalExclusion() {
  Actions.CodeCompleteInPreprocessorConditionalExclusion(getCurScope());
}

void Parser::CodeCompleteMacroName(bool IsDefinition) {
  Actions.CodeCompletePreprocessorMacroName(IsDefinition);
}

void Parser::CodeCompletePreprocessorExpression() { 
  Actions.CodeCompletePreprocessorExpression();
}

void Parser::CodeCompleteMacroArgument(IdentifierInfo *Macro,
                                       MacroInfo *MacroInfo,
                                       unsigned ArgumentIndex) {
  Actions.CodeCompletePreprocessorMacroArgument(getCurScope(), Macro, MacroInfo,
                                                ArgumentIndex);
}

void Parser::CodeCompleteNaturalLanguage() {
  Actions.CodeCompleteNaturalLanguage();
}

bool Parser::ParseMicrosoftIfExistsCondition(IfExistsCondition& Result) {
  assert((Tok.is(tok::kw___if_exists) || Tok.is(tok::kw___if_not_exists)) &&
         "Expected '__if_exists' or '__if_not_exists'");
  Result.IsIfExists = Tok.is(tok::kw___if_exists);
  Result.KeywordLoc = ConsumeToken();

  BalancedDelimiterTracker T(*this, tok::l_paren);
  if (T.consumeOpen()) {
    Diag(Tok, diag::err_expected_lparen_after) 
      << (Result.IsIfExists? "__if_exists" : "__if_not_exists");
    return true;
  }
  
  // Parse nested-name-specifier.
  if (getLangOpts().CPlusPlus)
    ParseOptionalCXXScopeSpecifier(Result.SS, nullptr,
                                   /*EnteringContext=*/false);

  // Check nested-name specifier.
  if (Result.SS.isInvalid()) {
    T.skipToEnd();
    return true;
  }

  // Parse the unqualified-id.
  SourceLocation TemplateKWLoc; // FIXME: parsed, but unused.
  if (ParseUnqualifiedId(
          Result.SS, /*EnteringContext*/false, /*AllowDestructorName*/true,
          /*AllowConstructorName*/true, /*AllowDeductionGuide*/false, nullptr,
          TemplateKWLoc, Result.Name)) {
    T.skipToEnd();
    return true;
  }

  if (T.consumeClose())
    return true;
  
  // Check if the symbol exists.
  switch (Actions.CheckMicrosoftIfExistsSymbol(getCurScope(), Result.KeywordLoc,
                                               Result.IsIfExists, Result.SS,
                                               Result.Name)) {
  case Sema::IER_Exists:
    Result.Behavior = Result.IsIfExists ? IEB_Parse : IEB_Skip;
    break;

  case Sema::IER_DoesNotExist:
    Result.Behavior = !Result.IsIfExists ? IEB_Parse : IEB_Skip;
    break;

  case Sema::IER_Dependent:
    Result.Behavior = IEB_Dependent;
    break;
      
  case Sema::IER_Error:
    return true;
  }

  return false;
}

void Parser::ParseMicrosoftIfExistsExternalDeclaration() {
  IfExistsCondition Result;
  if (ParseMicrosoftIfExistsCondition(Result))
    return;
  
  BalancedDelimiterTracker Braces(*this, tok::l_brace);
  if (Braces.consumeOpen()) {
    Diag(Tok, diag::err_expected) << tok::l_brace;
    return;
  }

  switch (Result.Behavior) {
  case IEB_Parse:
    // Parse declarations below.
    break;
      
  case IEB_Dependent:
    llvm_unreachable("Cannot have a dependent external declaration");
      
  case IEB_Skip:
    Braces.skipToEnd();
    return;
  }

  // Parse the declarations.
  // FIXME: Support module import within __if_exists?
  while (Tok.isNot(tok::r_brace) && !isEofOrEom()) {
    ParsedAttributesWithRange attrs(AttrFactory);
    MaybeParseCXX11Attributes(attrs);
    DeclGroupPtrTy Result = ParseExternalDeclaration(attrs);
    if (Result && !getCurScope()->getParent())
      Actions.getASTConsumer().HandleTopLevelDecl(Result.get());
  }
  Braces.consumeClose();
}

/// Parse a C++ Modules TS module declaration, which appears at the beginning
/// of a module interface, module partition, or module implementation file.
///
///   module-declaration:   [Modules TS + P0273R0 + P0629R0]
///     'export'[opt] 'module' 'partition'[opt]
///            module-name attribute-specifier-seq[opt] ';'
///
/// Note that 'partition' is a context-sensitive keyword.
Parser::DeclGroupPtrTy Parser::ParseModuleDecl() {
  SourceLocation StartLoc = Tok.getLocation();

  Sema::ModuleDeclKind MDK = TryConsumeToken(tok::kw_export)
                                 ? Sema::ModuleDeclKind::Interface
                                 : Sema::ModuleDeclKind::Implementation;

  assert(Tok.is(tok::kw_module) && "not a module declaration");
  SourceLocation ModuleLoc = ConsumeToken();

  if (Tok.is(tok::identifier) && NextToken().is(tok::identifier) &&
      Tok.getIdentifierInfo()->isStr("partition")) {
    // If 'partition' is present, this must be a module interface unit.
    if (MDK != Sema::ModuleDeclKind::Interface)
      Diag(Tok.getLocation(), diag::err_module_implementation_partition)
        << FixItHint::CreateInsertion(ModuleLoc, "export ");
    MDK = Sema::ModuleDeclKind::Partition;
    ConsumeToken();
  }

  SmallVector<std::pair<IdentifierInfo *, SourceLocation>, 2> Path;
  if (ParseModuleName(ModuleLoc, Path, /*IsImport*/false))
    return nullptr;

  // We don't support any module attributes yet; just parse them and diagnose.
  ParsedAttributesWithRange Attrs(AttrFactory);
  MaybeParseCXX11Attributes(Attrs);
  ProhibitCXX11Attributes(Attrs, diag::err_attribute_not_module_attr);

  ExpectAndConsumeSemi(diag::err_module_expected_semi);

  return Actions.ActOnModuleDecl(StartLoc, ModuleLoc, MDK, Path);
}

/// Parse a module import declaration. This is essentially the same for
/// Objective-C and the C++ Modules TS, except for the leading '@' (in ObjC)
/// and the trailing optional attributes (in C++).
/// 
/// [ObjC]  @import declaration:
///           '@' 'import' module-name ';'
/// [ModTS] module-import-declaration:
///           'import' module-name attribute-specifier-seq[opt] ';'
Parser::DeclGroupPtrTy Parser::ParseModuleImport(SourceLocation AtLoc) {
  assert((AtLoc.isInvalid() ? Tok.is(tok::kw_import)
                            : Tok.isObjCAtKeyword(tok::objc_import)) &&
         "Improper start to module import");
  SourceLocation ImportLoc = ConsumeToken();
  SourceLocation StartLoc = AtLoc.isInvalid() ? ImportLoc : AtLoc;
  
  SmallVector<std::pair<IdentifierInfo *, SourceLocation>, 2> Path;
  if (ParseModuleName(ImportLoc, Path, /*IsImport*/true))
    return nullptr;

  ParsedAttributesWithRange Attrs(AttrFactory);
  MaybeParseCXX11Attributes(Attrs);
  // We don't support any module import attributes yet.
  ProhibitCXX11Attributes(Attrs, diag::err_attribute_not_import_attr);

  if (PP.hadModuleLoaderFatalFailure()) {
    // With a fatal failure in the module loader, we abort parsing.
    cutOffParsing();
    return nullptr;
  }

  DeclResult Import = Actions.ActOnModuleImport(StartLoc, ImportLoc, Path);
  ExpectAndConsumeSemi(diag::err_module_expected_semi);
  if (Import.isInvalid())
    return nullptr;

  return Actions.ConvertDeclToDeclGroup(Import.get());
}

/// Parse a C++ Modules TS / Objective-C module name (both forms use the same
/// grammar).
///
///         module-name:
///           module-name-qualifier[opt] identifier
///         module-name-qualifier:
///           module-name-qualifier[opt] identifier '.'
bool Parser::ParseModuleName(
    SourceLocation UseLoc,
    SmallVectorImpl<std::pair<IdentifierInfo *, SourceLocation>> &Path,
    bool IsImport) {
  // Parse the module path.
  while (true) {
    if (!Tok.is(tok::identifier)) {
      if (Tok.is(tok::code_completion)) {
        Actions.CodeCompleteModuleImport(UseLoc, Path);
        cutOffParsing();
        return true;
      }
      
      Diag(Tok, diag::err_module_expected_ident) << IsImport;
      SkipUntil(tok::semi);
      return true;
    }
    
    // Record this part of the module path.
    Path.push_back(std::make_pair(Tok.getIdentifierInfo(), Tok.getLocation()));
    ConsumeToken();

    if (Tok.isNot(tok::period))
      return false;

    ConsumeToken();
  }
}

/// \brief Try recover parser when module annotation appears where it must not
/// be found.
/// \returns false if the recover was successful and parsing may be continued, or
/// true if parser must bail out to top level and handle the token there.
bool Parser::parseMisplacedModuleImport() {
  while (true) {
    switch (Tok.getKind()) {
    case tok::annot_module_end:
      // If we recovered from a misplaced module begin, we expect to hit a
      // misplaced module end too. Stay in the current context when this
      // happens.
      if (MisplacedModuleBeginCount) {
        --MisplacedModuleBeginCount;
        Actions.ActOnModuleEnd(Tok.getLocation(),
                               reinterpret_cast<Module *>(
                                   Tok.getAnnotationValue()));
        ConsumeAnnotationToken();
        continue;
      }
      // Inform caller that recovery failed, the error must be handled at upper
      // level. This will generate the desired "missing '}' at end of module"
      // diagnostics on the way out.
      return true;
    case tok::annot_module_begin:
      // Recover by entering the module (Sema will diagnose).
      Actions.ActOnModuleBegin(Tok.getLocation(),
                               reinterpret_cast<Module *>(
                                   Tok.getAnnotationValue()));
      ConsumeAnnotationToken();
      ++MisplacedModuleBeginCount;
      continue;
    case tok::annot_module_include:
      // Module import found where it should not be, for instance, inside a
      // namespace. Recover by importing the module.
      Actions.ActOnModuleInclude(Tok.getLocation(),
                                 reinterpret_cast<Module *>(
                                     Tok.getAnnotationValue()));
      ConsumeAnnotationToken();
      // If there is another module import, process it.
      continue;
    default:
      return false;
    }
  }
  return false;
}

bool BalancedDelimiterTracker::diagnoseOverflow() {
  P.Diag(P.Tok, diag::err_bracket_depth_exceeded)
    << P.getLangOpts().BracketDepth;
  P.Diag(P.Tok, diag::note_bracket_depth);
  P.cutOffParsing();
  return true;
}

bool BalancedDelimiterTracker::expectAndConsume(unsigned DiagID,
                                                const char *Msg,
                                                tok::TokenKind SkipToTok) {
  LOpen = P.Tok.getLocation();
  if (P.ExpectAndConsume(Kind, DiagID, Msg)) {
    if (SkipToTok != tok::unknown)
      P.SkipUntil(SkipToTok, Parser::StopAtSemi);
    return true;
  }

  if (getDepth() < MaxDepth)
    return false;
    
  return diagnoseOverflow();
}

bool BalancedDelimiterTracker::diagnoseMissingClose() {
  assert(!P.Tok.is(Close) && "Should have consumed closing delimiter");

  if (P.Tok.is(tok::annot_module_end))
    P.Diag(P.Tok, diag::err_missing_before_module_end) << Close;
  else
    P.Diag(P.Tok, diag::err_expected) << Close;
  P.Diag(LOpen, diag::note_matching) << Kind;

  // If we're not already at some kind of closing bracket, skip to our closing
  // token.
  if (P.Tok.isNot(tok::r_paren) && P.Tok.isNot(tok::r_brace) &&
      P.Tok.isNot(tok::r_square) &&
      P.SkipUntil(Close, FinalToken,
                  Parser::StopAtSemi | Parser::StopBeforeMatch) &&
      P.Tok.is(Close))
    LClose = P.ConsumeAnyToken();
  return true;
}

void BalancedDelimiterTracker::skipToEnd() {
  P.SkipUntil(Close, Parser::StopBeforeMatch);
  consumeClose();
}<|MERGE_RESOLUTION|>--- conflicted
+++ resolved
@@ -1127,7 +1127,8 @@
   // Checked C - checked property nearest to '{' decides scope checked property.
   // Checked scope keyword can override checked function specifier.
   // Add CheckedScope flag into function body scope to propagate property.
-  unsigned FnBodyScopeFlag = Scope::FnScope | Scope::DeclScope;
+  unsigned FnBodyScopeFlag = Scope::FnScope | Scope::DeclScope |
+                               Scope::CompoundStmtScope;
   if (CSK == CSK_Checked)
     FnBodyScopeFlag |= Scope::CheckedScope;
   else if (CSK == CSK_Unchecked)
@@ -1143,14 +1144,9 @@
       TemplateInfo.Kind == ParsedTemplateInfo::Template &&
       Actions.canDelayFunctionBody(D)) {
     MultiTemplateParamsArg TemplateParameterLists(*TemplateInfo.TemplateParams);
-<<<<<<< HEAD
+
     // Checked C - consider checked function definition
     ParseScope BodyScope(this, FnBodyScopeFlag);
-=======
-
-    ParseScope BodyScope(this, Scope::FnScope | Scope::DeclScope |
-                                   Scope::CompoundStmtScope);
->>>>>>> ad9b4c40
     Scope *ParentScope = getCurScope()->getParent();
 
     D.setFunctionDefinitionKind(FDK_Definition);
@@ -1180,13 +1176,8 @@
            (Tok.is(tok::l_brace) || Tok.is(tok::kw_try) ||
             Tok.is(tok::colon)) && 
       Actions.CurContext->isTranslationUnit()) {
-<<<<<<< HEAD
     // Checked C - consider checked function definition
     ParseScope BodyScope(this, FnBodyScopeFlag);
-=======
-    ParseScope BodyScope(this, Scope::FnScope | Scope::DeclScope |
-                                   Scope::CompoundStmtScope);
->>>>>>> ad9b4c40
     Scope *ParentScope = getCurScope()->getParent();
 
     D.setFunctionDefinitionKind(FDK_Definition);
@@ -1204,13 +1195,8 @@
   }
 
   // Enter a scope for the function body.
-<<<<<<< HEAD
   // Checked C - consider checked function definition
   ParseScope BodyScope(this, FnBodyScopeFlag);
-=======
-  ParseScope BodyScope(this, Scope::FnScope | Scope::DeclScope |
-                                 Scope::CompoundStmtScope);
->>>>>>> ad9b4c40
 
   // Tell the actions module that we have entered a function definition with the
   // specified Declarator for the function.
