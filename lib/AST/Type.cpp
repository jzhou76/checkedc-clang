--- conflicted
+++ resolved
@@ -176,12 +176,8 @@
                                                  SourceRange brackets)
     : ArrayType(DependentSizedArray, et, can, sm, tq,
                 (et->containsUnexpandedParameterPack() ||
-<<<<<<< HEAD
-                 (e && e->containsUnexpandedParameterPack()))),
-=======
                  (e && e->containsUnexpandedParameterPack())),
                 CheckedArrayKind::Unchecked),
->>>>>>> 96940ffe
       Context(Context), SizeExpr((Stmt*) e), Brackets(brackets) {}
 
 void DependentSizedArrayType::Profile(llvm::FoldingSetNodeID &ID,
@@ -2874,26 +2870,13 @@
     : FunctionType(FunctionProto, result, canonical, result->isDependentType(),
                    result->isInstantiationDependentType(),
                    result->isVariablyModifiedType(),
-<<<<<<< HEAD
-                   result->containsUnexpandedParameterPack(), epi.ExtInfo) {
-  FunctionTypeBits.FastTypeQuals = epi.TypeQuals.getFastQualifiers();
-=======
                    result->containsUnexpandedParameterPack(), epi.ExtInfo),
-      NumParams(params.size()),
-      NumTypeVars(epi.numTypeVars),
-      NumExceptions(epi.ExceptionSpec.Exceptions.size()),
-      ExceptionSpecType(epi.ExceptionSpec.Type),
-      HasExtParameterInfos(epi.ExtParameterInfos != nullptr),
-      Variadic(epi.Variadic),
+      NumTypeVars(epi.NumTypeVars),
       GenericFunction(epi.GenericFunction),
       ItypeGenericFunction(epi.ItypeGenericFunction),
-      HasTrailingReturn(epi.HasTrailingReturn),
       HasParamAnnots(epi.ParamAnnots != nullptr),
       ReturnAnnots(epi.ReturnAnnots) {
-  assert(NumParams == params.size() && "function has too many parameters");
-
-  FunctionTypeBits.TypeQuals = epi.TypeQuals;
->>>>>>> 96940ffe
+  FunctionTypeBits.FastTypeQuals = epi.TypeQuals.getFastQualifiers();
   FunctionTypeBits.RefQualifier = epi.RefQualifier;
   FunctionTypeBits.NumParams = params.size();
   assert(getNumParams() == params.size() && "NumParams overflow!");
@@ -2922,25 +2905,18 @@
     argSlot[i] = params[i];
   }
 
-<<<<<<< HEAD
+  // Fill in the Checked C parameter annotations array.
+  if (hasParamAnnots()) {
+    BoundsAnnotations *boundsSlot = getTrailingObjects<BoundsAnnotations>();
+    for (unsigned i = 0; i != getNumParams(); ++i)
+      boundsSlot[i] = epi.ParamAnnots[i];
+  }
+
   // Fill in the exception type array if present.
   if (getExceptionSpecType() == EST_Dynamic) {
     assert(hasExtraBitfields() && "missing trailing extra bitfields!");
     auto *exnSlot =
         reinterpret_cast<QualType *>(getTrailingObjects<ExceptionType>());
-=======
-  // Fill in the Checked C parameter annotations array.
-  if (hasParamAnnots()) {
-    BoundsAnnotations *boundsSlot = reinterpret_cast<BoundsAnnotations *>(argSlot + NumParams);
-    for (unsigned i = 0; i != NumParams; ++i)
-      boundsSlot[i] = epi.ParamAnnots[i];
-  }
-
-  QualType *exnArray = const_cast<QualType *>(exception_begin());
-  if (getExceptionSpecType() == EST_Dynamic) {
-    // Fill in the exception array.
-    QualType *exnSlot = exnArray;
->>>>>>> 96940ffe
     unsigned I = 0;
     for (QualType ExceptionType : epi.ExceptionSpec.Exceptions) {
       // Note that, before C++17, a dependent exception specification does
@@ -2955,6 +2931,7 @@
       exnSlot[I++] = ExceptionType;
     }
   }
+
   // Fill in the Expr * in the exception specification if present.
   else if (isComputedNoexcept(getExceptionSpecType())) {
     assert(epi.ExceptionSpec.NoexceptExpr && "computed noexcept with no expr");
@@ -2962,12 +2939,7 @@
            epi.ExceptionSpec.NoexceptExpr->isValueDependent());
 
     // Store the noexcept expression and context.
-<<<<<<< HEAD
     *getTrailingObjects<Expr *>() = epi.ExceptionSpec.NoexceptExpr;
-=======
-    Expr **noexSlot = reinterpret_cast<Expr **>(exnArray);
-    *noexSlot = epi.ExceptionSpec.NoexceptExpr;
->>>>>>> 96940ffe
 
     if (epi.ExceptionSpec.NoexceptExpr->isValueDependent() ||
         epi.ExceptionSpec.NoexceptExpr->isInstantiationDependent())
@@ -2980,12 +2952,7 @@
   else if (getExceptionSpecType() == EST_Uninstantiated) {
     // Store the function decl from which we will resolve our
     // exception specification.
-<<<<<<< HEAD
     auto **slot = getTrailingObjects<FunctionDecl *>();
-=======
-    FunctionDecl **slot =
-        reinterpret_cast<FunctionDecl **>(exnArray);
->>>>>>> 96940ffe
     slot[0] = epi.ExceptionSpec.SourceDecl;
     slot[1] = epi.ExceptionSpec.SourceTemplate;
     // This exception specification doesn't make the type dependent, because
@@ -2993,12 +2960,7 @@
   } else if (getExceptionSpecType() == EST_Unevaluated) {
     // Store the function decl from which we will resolve our
     // exception specification.
-<<<<<<< HEAD
     auto **slot = getTrailingObjects<FunctionDecl *>();
-=======
-    FunctionDecl **slot =
-        reinterpret_cast<FunctionDecl **>(exnArray);
->>>>>>> 96940ffe
     slot[0] = epi.ExceptionSpec.SourceDecl;
   }
 
@@ -3120,16 +3082,11 @@
   // shortcut, use one AddInteger call instead of four for the next four
   // fields.
   assert(!(unsigned(epi.Variadic) & ~1) &&
-<<<<<<< HEAD
-=======
-         !(unsigned(epi.HasTrailingReturn) & ~1) &&
-         !(unsigned(epi.numTypeVars & ~32767)) &&
+         !(unsigned(epi.RefQualifier) & ~3) &&
+         !(unsigned(epi.ExceptionSpec.Type) & ~15) &&
+         !(unsigned(epi.NumTypeVars & ~32767)) &&
          !(unsigned(epi.GenericFunction) & ~1) &&
          !(unsigned(epi.ItypeGenericFunction) & ~1) &&
-         !(unsigned(epi.TypeQuals) & ~255) &&
->>>>>>> 96940ffe
-         !(unsigned(epi.RefQualifier) & ~3) &&
-         !(unsigned(epi.ExceptionSpec.Type) & ~15) &&
          "Values larger than expected.");
   ID.AddInteger(unsigned(epi.Variadic) +
                 (epi.RefQualifier << 1) +
@@ -3159,7 +3116,7 @@
   }
   epi.ExtInfo.Profile(ID);
   ID.AddBoolean(epi.HasTrailingReturn);
-  ID.AddInteger(epi.numTypeVars);
+  ID.AddInteger(epi.NumTypeVars);
   ID.AddBoolean(epi.GenericFunction);
   ID.AddBoolean(epi.ItypeGenericFunction);
 }
