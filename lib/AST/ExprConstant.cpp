--- conflicted
+++ resolved
@@ -7750,19 +7750,13 @@
     return CanTy->isUnionType() ? GCCTypeClass::Union
                                 : GCCTypeClass::ClassOrStruct;
 
-<<<<<<< HEAD
   case Type::Atomic:
     // GCC classifies _Atomic T the same as T.
     return EvaluateBuiltinClassifyType(
         CanTy->castAs<AtomicType>()->getValueType(), LangOpts);
-=======
-  case Type::ConstantArray:
-  case Type::VariableArray:
-  case Type::IncompleteArray:
-    return LangOpts.CPlusPlus ? array_type_class : pointer_type_class;
+
   case Type::TypeVariable:
-    return void_type_class;
->>>>>>> 96940ffe
+    return GCCTypeClass::Void;
 
   case Type::BlockPointer:
   case Type::Vector:
@@ -11249,9 +11243,6 @@
   case Expr::CoawaitExprClass:
   case Expr::DependentCoawaitExprClass:
   case Expr::CoyieldExprClass:
-<<<<<<< HEAD
-    return ICEDiag(IK_NotICE, E->getBeginLoc());
-=======
   case Expr::CountBoundsExprClass:
   case Expr::InteropTypeExprClass:
   case Expr::NullaryBoundsExprClass:
@@ -11259,8 +11250,7 @@
   case Expr::BoundsValueExprClass:
     // These are parameter variables and are never constants,
   case Expr::RangeBoundsExprClass:
-    return ICEDiag(IK_NotICE, E->getLocStart());
->>>>>>> 96940ffe
+    return ICEDiag(IK_NotICE, E->getBeginLoc());
 
   case Expr::InitListExprClass: {
     // C++03 [dcl.init]p13: If T is a scalar type, then a declaration of the
